--- conflicted
+++ resolved
@@ -34,10 +34,7 @@
     [[nodiscard]] Iter          End() const     { return m_Begin + m_Size; }
     [[nodiscard]] T &           operator [] ( size_t index )        { ASSERT( index < m_Size ); return m_Begin[ index ]; }
     [[nodiscard]] const T &     operator [] ( size_t index ) const  { ASSERT( index < m_Size ); return m_Begin[ index ]; }
-<<<<<<< HEAD
-=======
     [[nodiscard]] size_t        GetIndexOf( const T * it ) const;
->>>>>>> e8407b79
     [[nodiscard]] T &           Top()       { ASSERT( m_Size ); return *( m_Begin + m_Size - 1 ); }
     [[nodiscard]] const T &     Top() const { ASSERT( m_Size ); return *( m_Begin + m_Size - 1 ); }
 
