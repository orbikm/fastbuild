--- conflicted
+++ resolved
@@ -72,8 +72,6 @@
 
     ASSERT( false && "GetDomainName should never fail" );
     domainName = "Unknown";
-<<<<<<< HEAD
-=======
 }
 
 // GetIPv4Addresses
@@ -141,7 +139,6 @@
 
         freeifaddrs( addresses );
     #endif
->>>>>>> e8407b79
 }
 
 // GetHostIPFromName
