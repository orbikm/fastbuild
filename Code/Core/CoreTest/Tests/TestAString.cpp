--- conflicted
+++ resolved
@@ -271,33 +271,6 @@
     const AStackString<> whitespace( " \r\n\t" );
 
     // IsWhitespace
-<<<<<<< HEAD
-    for ( char c : whitespace )     { TEST_ASSERT( AString::IsWhitespace( c ) ); }
-    for ( char c : numbers )        { TEST_ASSERT( AString::IsWhitespace( c ) == false ); }
-    for ( char c : letters )        { TEST_ASSERT( AString::IsWhitespace( c ) == false ); }
-
-    // IsUppercaseLetter
-    for ( char c : upperLetters )   { TEST_ASSERT( AString::IsUppercaseLetter( c ) ); }
-    for ( char c : lowerLetters )   { TEST_ASSERT( AString::IsUppercaseLetter( c ) == false ); }
-    for ( char c : whitespace )     { TEST_ASSERT( AString::IsUppercaseLetter( c ) == false ); }
-    for ( char c : numbers )        { TEST_ASSERT( AString::IsUppercaseLetter( c ) == false ); }
-
-    // IsLowercaseLetter
-    for ( char c : lowerLetters )   { TEST_ASSERT( AString::IsLowercaseLetter( c ) ); }
-    for ( char c : upperLetters )   { TEST_ASSERT( AString::IsLowercaseLetter( c ) == false ); }
-    for ( char c : whitespace )     { TEST_ASSERT( AString::IsLowercaseLetter( c ) == false ); }
-    for ( char c : numbers )        { TEST_ASSERT( AString::IsLowercaseLetter( c ) == false ); }
-
-    // IsLetter
-    for ( char c : letters )        { TEST_ASSERT( AString::IsLetter( c ) ); }
-    for ( char c : whitespace )     { TEST_ASSERT( AString::IsLetter( c ) == false ); }
-    for ( char c : numbers )        { TEST_ASSERT( AString::IsLetter( c ) == false ); }
-
-    // IsNumber
-    for ( char c : numbers )        { TEST_ASSERT( AString::IsNumber( c ) ); }
-    for ( char c : letters )        { TEST_ASSERT( AString::IsNumber( c ) == false ); }
-    for ( char c : whitespace )     { TEST_ASSERT( AString::IsNumber( c ) == false ); }
-=======
     for ( const char c : whitespace )   { TEST_ASSERT( AString::IsWhitespace( c ) ); }
     for ( const char c : numbers )      { TEST_ASSERT( AString::IsWhitespace( c ) == false ); }
     for ( const char c : letters )      { TEST_ASSERT( AString::IsWhitespace( c ) == false ); }
@@ -323,7 +296,6 @@
     for ( const char c : numbers )      { TEST_ASSERT( AString::IsNumber( c ) ); }
     for ( const char c : letters )      { TEST_ASSERT( AString::IsNumber( c ) == false ); }
     for ( const char c : whitespace )   { TEST_ASSERT( AString::IsNumber( c ) == false ); }
->>>>>>> e8407b79
 }
 
 // Clear
