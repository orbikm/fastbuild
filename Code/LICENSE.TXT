<<<<<<< HEAD
Copyright © 2012-2022 Franta Fulin
=======
Copyright © 2012-2023 Franta Fulin
>>>>>>> e8407b79

This software is provided 'as-is', without any express or implied warranty. In no event will the authors be held liable for any damages arising from the use of this software.

Permission is granted to anyone to use this software for any purpose, including commercial applications, and to alter it and redistribute it freely, subject to the following restrictions:

1. The origin of this software must not be misrepresented; you must not claim that you wrote the original software.

<<<<<<< HEAD
2. If you use this software, in source or binary form, an acknowledgment in the product documentation or credits would be appreciated but is not required. Example: "This product uses FASTBuild © 2012-2022 Franta Fulin."
=======
2. If you use this software, in source or binary form, an acknowledgment in the product documentation or credits would be appreciated but is not required. Example: "This product uses FASTBuild © 2012-2023 Franta Fulin."
>>>>>>> e8407b79

3. Altered source versions must be plainly marked as such, and must not be misrepresented as being the original software.

4. This notice may not be removed or altered from any source distribution.<|MERGE_RESOLUTION|>--- conflicted
+++ resolved
@@ -1,8 +1,4 @@
-<<<<<<< HEAD
-Copyright © 2012-2022 Franta Fulin
-=======
 Copyright © 2012-2023 Franta Fulin
->>>>>>> e8407b79
 
 This software is provided 'as-is', without any express or implied warranty. In no event will the authors be held liable for any damages arising from the use of this software.
 
@@ -10,11 +6,7 @@
 
 1. The origin of this software must not be misrepresented; you must not claim that you wrote the original software.
 
-<<<<<<< HEAD
-2. If you use this software, in source or binary form, an acknowledgment in the product documentation or credits would be appreciated but is not required. Example: "This product uses FASTBuild © 2012-2022 Franta Fulin."
-=======
 2. If you use this software, in source or binary form, an acknowledgment in the product documentation or credits would be appreciated but is not required. Example: "This product uses FASTBuild © 2012-2023 Franta Fulin."
->>>>>>> e8407b79
 
 3. Altered source versions must be plainly marked as such, and must not be misrepresented as being the original software.
 
