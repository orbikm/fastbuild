--- conflicted
+++ resolved
@@ -71,20 +71,12 @@
         .CompilerOptions    + ' /Yu"PrecompiledHeader.h" /Fp"$PCHOutputFile$"'
                             + ' "/ITools/FBuild/FBuildTest/Data/TestPrecompiledHeaders"'
                             + ' -Wno-unused-macros'
-<<<<<<< HEAD
-                            #if USING_CLANG_10 || USING_CLANG_11 || USING_CLANG_14
-=======
                             #if USING_CLANG_10 || USING_CLANG_11 || USING_CLANG_14 || USING_CLANG_15
->>>>>>> e8407b79
                                 + ' -Wno-anon-enum-enum-conversion'
                             #endif
         .PCHOptions         + ' "/ITools/FBuild/FBuildTest/Data/TestPrecompiledHeaders"'
                             + ' -Wno-unused-macros'
-<<<<<<< HEAD
-                            #if USING_CLANG_10 || USING_CLANG_11 || USING_CLANG_14
-=======
                             #if USING_CLANG_10 || USING_CLANG_11 || USING_CLANG_14 || USING_CLANG_15
->>>>>>> e8407b79
                                 + ' -Wno-anon-enum-enum-conversion'
                             #endif
 
