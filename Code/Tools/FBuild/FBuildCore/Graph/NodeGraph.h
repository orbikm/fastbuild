--- conflicted
+++ resolved
@@ -54,11 +54,7 @@
 	}
 	inline ~NodeGraphHeader() {}
 
-<<<<<<< HEAD
-	enum { NODE_GRAPH_CURRENT_VERSION = 77 };
-=======
 	enum { NODE_GRAPH_CURRENT_VERSION = 82 };
->>>>>>> 60341fdf
 
 	bool IsValid() const
 	{
@@ -140,10 +136,6 @@
                                        const AString & preprocessorArgs,
 									   const AString & baseDirectory );
 
-<<<<<<< HEAD
-
-=======
->>>>>>> 60341fdf
 	ObjectNode *	CreateObjectNode( const AString & objectName,
 									  Node * inputNode,
 									  Node * compilerNode,
@@ -292,11 +284,7 @@
 	// each file used in the generation of the node graph is tracked
 	struct UsedFile
 	{
-<<<<<<< HEAD
-		explicit UsedFile( const AString & fileName, uint64_t timeStamp, uint64_t dataHash ) : m_FileName( fileName ), m_TimeStamp( timeStamp ), m_DataHash(dataHash) , m_Once( false ) {}
-=======
 		explicit UsedFile( const AString & fileName, uint64_t timeStamp, uint64_t dataHash ) : m_FileName( fileName ), m_TimeStamp( timeStamp ), m_DataHash( dataHash ) , m_Once( false ) {}
->>>>>>> 60341fdf
 		AString		m_FileName;
 		uint64_t	m_TimeStamp;
 		uint64_t	m_DataHash;
