// ObjectNode.cpp
//------------------------------------------------------------------------------

// Includes
//------------------------------------------------------------------------------
#include "ObjectNode.h"

#include "Tools/FBuild/FBuildCore/BFF/Functions/FunctionObjectList.h"
#include "Tools/FBuild/FBuildCore/Cache/ICache.h"
#include "Tools/FBuild/FBuildCore/ExeDrivers/Compiler/CompilerDriverBase.h"
#include "Tools/FBuild/FBuildCore/ExeDrivers/Compiler/CompilerDriver_CL.h"
#include "Tools/FBuild/FBuildCore/ExeDrivers/Compiler/CompilerDriver_CodeWarriorWii.h"
#include "Tools/FBuild/FBuildCore/ExeDrivers/Compiler/CompilerDriver_CUDA.h"
#include "Tools/FBuild/FBuildCore/ExeDrivers/Compiler/CompilerDriver_GCCClang.h"
#include "Tools/FBuild/FBuildCore/ExeDrivers/Compiler/CompilerDriver_Generic.h"
#include "Tools/FBuild/FBuildCore/ExeDrivers/Compiler/CompilerDriver_GreenHillsWiiU.h"
#include "Tools/FBuild/FBuildCore/ExeDrivers/Compiler/CompilerDriver_OrbisWavePSSLC.h"
#include "Tools/FBuild/FBuildCore/ExeDrivers/Compiler/CompilerDriver_QtRCC.h"
#include "Tools/FBuild/FBuildCore/ExeDrivers/Compiler/CompilerDriver_SNC.h"
#include "Tools/FBuild/FBuildCore/ExeDrivers/Compiler/CompilerDriver_VBCC.h"
#include "Tools/FBuild/FBuildCore/FBuild.h"
#include "Tools/FBuild/FBuildCore/FLog.h"
#include "Tools/FBuild/FBuildCore/Cache/LightCache.h"
#include "Tools/FBuild/FBuildCore/Graph/CompilerNode.h"
#include "Tools/FBuild/FBuildCore/Graph/NodeGraph.h"
#include "Tools/FBuild/FBuildCore/Graph/NodeProxy.h"
#include "Tools/FBuild/FBuildCore/Graph/SettingsNode.h"
#include "Tools/FBuild/FBuildCore/Helpers/Args.h"
#include "Tools/FBuild/FBuildCore/Helpers/BuildProfiler.h"
#include "Tools/FBuild/FBuildCore/Helpers/CIncludeParser.h"
#include "Tools/FBuild/FBuildCore/Helpers/Compressor.h"
#include "Tools/FBuild/FBuildCore/Helpers/MultiBuffer.h"
#include "Tools/FBuild/FBuildCore/Helpers/ResponseFile.h"
#include "Tools/FBuild/FBuildCore/Helpers/ToolManifest.h"
#include "Tools/FBuild/FBuildCore/WorkerPool/Job.h"
#include "Tools/FBuild/FBuildCore/WorkerPool/JobQueue.h"
#include "Tools/FBuild/FBuildCore/WorkerPool/WorkerThread.h"

// Core
#include "Core/Containers/UniquePtr.h"
#include "Core/Env/Env.h"
#include "Core/Env/ErrorFormat.h"
#include "Core/FileIO/ConstMemoryStream.h"
#include "Core/FileIO/FileIO.h"
#include "Core/FileIO/FileStream.h"
#include "Core/FileIO/PathUtils.h"
#include "Core/Math/xxHash.h"
#include "Core/Process/Process.h"
#include "Core/Profile/Profile.h"
#include "Core/Process/Thread.h"
#include "Core/Time/Time.h"
#include "Core/Tracing/Tracing.h"
#include "Core/Strings/AStackString.h"

#include <string.h>
#if defined( __OSX__ ) || defined( __LINUX__ )
    #include <sys/time.h>
#endif

// Static Data
//------------------------------------------------------------------------------
#if defined( ENABLE_FAKE_SYSTEM_FAILURE )
    /*static*/ Atomic<uint32_t> ObjectNode::sFakeSystemFailureState( FakeSystemFailureState::DISABLED );
#endif

// Reflection
//------------------------------------------------------------------------------
REFLECT_NODE_BEGIN( ObjectNode, Node, MetaNone() )
    REFLECT( m_Compiler,                            "Compiler",                         MetaFile() + MetaAllowNonFile())
    REFLECT( m_CompilerOptions,                     "CompilerOptions",                  MetaNone() )
    REFLECT( m_CompilerOptionsDeoptimized,          "CompilerOptionsDeoptimized",       MetaOptional() )
    REFLECT( m_CompilerInputFile,                   "CompilerInputFile",                MetaFile() )
    REFLECT( m_CompilerOutputExtension,             "CompilerOutputExtension",          MetaOptional() )
    REFLECT( m_PCHObjectFileName,                   "PCHObjectFileName",                MetaOptional() + MetaFile() )
    REFLECT( m_DeoptimizeWritableFiles,             "DeoptimizeWritableFiles",          MetaOptional() )
    REFLECT( m_DeoptimizeWritableFilesWithToken,    "DeoptimizeWritableFilesWithToken", MetaOptional() )
    REFLECT( m_AllowDistribution,                   "AllowDistribution",                MetaOptional() )
    REFLECT( m_AllowCaching,                        "AllowCaching",                     MetaOptional() )
    REFLECT_ARRAY( m_CompilerForceUsing,            "CompilerForceUsing",               MetaOptional() + MetaFile() )

    // Preprocessor
    REFLECT( m_Preprocessor,                        "Preprocessor",                     MetaOptional() + MetaFile() + MetaAllowNonFile())
    REFLECT( m_PreprocessorOptions,                 "PreprocessorOptions",              MetaOptional() )

    REFLECT_ARRAY( m_PreBuildDependencyNames,       "PreBuildDependencies",             MetaOptional() + MetaFile() + MetaAllowNonFile() )

    // Internal State
    REFLECT( m_PrecompiledHeader,                   "PrecompiledHeader",                MetaHidden() )
    REFLECT( m_CompilerFlags.m_Flags,               "CompilerFlags",                    MetaHidden() )
    REFLECT( m_PreprocessorFlags.m_Flags,           "PreprocessorFlags",                MetaHidden() )
    REFLECT( m_PCHCacheKey,                         "PCHCacheKey",                      MetaHidden() + MetaIgnoreForComparison() )
    REFLECT( m_OwnerObjectList,                     "OwnerObjectList",                  MetaHidden() )
REFLECT_END( ObjectNode )

// CONSTRUCTOR
//------------------------------------------------------------------------------
ObjectNode::ObjectNode()
: FileNode( AString::GetEmpty(), Node::FLAG_NONE )
{
    m_Type = OBJECT_NODE;
    m_LastBuildTimeMs = 5000; // higher default than a file node
}

// Initialize
//------------------------------------------------------------------------------
/*virtual*/ bool ObjectNode::Initialize( NodeGraph & nodeGraph, const BFFToken * iter, const Function * function )
{
    ASSERT( m_OwnerObjectList.IsEmpty() == false ); // Must be set before we get here

    // .PreBuildDependencies
    if ( !InitializePreBuildDependencies( nodeGraph, iter, function, m_PreBuildDependencyNames ) )
    {
        return false; // InitializePreBuildDependencies will have emitted an error
    }

    // .Compiler
    CompilerNode * compiler( nullptr );
    if ( !Function::GetCompilerNode( nodeGraph, iter, function, m_Compiler, compiler ) )
    {
        return false; // GetCompilerNode will have emitted an error
    }

    // .CompilerInputFile
    Dependencies compilerInputFile;
    if ( !Function::GetFileNode( nodeGraph, iter, function, m_CompilerInputFile, ".CompilerInputFile", compilerInputFile ) )
    {
        return false; // GetFileNode will have emitted an error
    }
    ASSERT( compilerInputFile.GetSize() == 1 ); // Should not be possible to expand to > 1 thing

    // .Preprocessor
    CompilerNode * preprocessor( nullptr );
    if ( m_Preprocessor.IsEmpty() == false )
    {
        if ( !Function::GetCompilerNode( nodeGraph, iter, function, m_Preprocessor, preprocessor ) )
        {
            return false; // GetCompilerNode will have emitted an error
        }
    }

    // .CompilerForceUsing
    Dependencies compilerForceUsing;
    if ( !Function::GetFileNodes( nodeGraph, iter, function, m_CompilerForceUsing, ".CompilerForceUsing", compilerForceUsing ) )
    {
        return false; // GetFileNode will have emitted an error
    }

    // Precompiled Header
    Dependencies precompiledHeader;
    if ( m_PrecompiledHeader.IsEmpty() == false )
    {
        // m_PrecompiledHeader is only set if our associated ObjectList or Library created one
        VERIFY( Function::GetFileNode( nodeGraph, iter, function, m_PrecompiledHeader, ".PrecompiledHeader", precompiledHeader ) );
        ASSERT( precompiledHeader.GetSize() == 1 );
    }

    // Store Dependencies
    m_StaticDependencies.SetCapacity( 1 + 1 + precompiledHeader.GetSize() + ( preprocessor ? 1 : 0 ) + compilerForceUsing.GetSize() );
    m_StaticDependencies.Add( compiler );
    m_StaticDependencies.Add( compilerInputFile );
    m_StaticDependencies.Add( precompiledHeader );
    if ( preprocessor )
    {
        m_StaticDependencies.Add( preprocessor );
    }
    m_StaticDependencies.Add( compilerForceUsing );

    return true;
}

// CONSTRUCTOR (Remote)
//------------------------------------------------------------------------------
ObjectNode::ObjectNode( const AString & objectName,
                        NodeProxy * srcFile,
                        const AString & compilerOptions,
                        uint32_t flags )
: FileNode( objectName, Node::FLAG_NONE )
, m_CompilerOptions( compilerOptions )
, m_Remote( true )
{
    m_Type = OBJECT_NODE;
    m_LastBuildTimeMs = 5000; // higher default than a file node
    m_CompilerFlags.m_Flags = flags;

    m_StaticDependencies.SetCapacity( 2 );
    m_StaticDependencies.Add( nullptr );
    m_StaticDependencies.Add( srcFile );
}

// DESTRUCTOR
//------------------------------------------------------------------------------
ObjectNode::~ObjectNode()
{
    // remote worker owns the ProxyNode for the source file, so must free it
    if ( m_Remote )
    {
        Node * srcFile = GetSourceFile();
        ASSERT( srcFile->GetType() == Node::PROXY_NODE );
        FDELETE srcFile;
    }
}

// DoBuild
//------------------------------------------------------------------------------
/*virtual*/ Node::BuildResult ObjectNode::DoBuild( Job * job )
{
    // Set a sensible catch-all default name for compilation. This will be modified
    // for various cases
    job->GetBuildProfilerScope()->SetStepName( "Compile" );

    // Delete previous file(s) if doing a clean build
    if ( FBuild::Get().GetOptions().m_ForceCleanBuild )
    {
        if ( DoPreBuildFileDeletion( GetName() ) == false )
        {
            return NODE_RESULT_FAILED; // HandleFileDeletion will have emitted an error
        }
        if ( IsMSVC() && IsCreatingPCH() )
        {
            if ( DoPreBuildFileDeletion( m_PCHObjectFileName ) == false )
            {
                return NODE_RESULT_FAILED; // HandleFileDeletion will have emitted an error
            }
        }
    }

    // Reset PCH cache key - will be set correctly if we end up using the cache
    if ( IsMSVC() && IsCreatingPCH() )
    {
        m_PCHCacheKey = 0;
    }

    // using deoptimization?
    bool useDeoptimization = ShouldUseDeoptimization();

    const bool useCache = ShouldUseCache();
    const bool useDist = m_CompilerFlags.IsDistributable() && m_AllowDistribution && FBuild::Get().GetOptions().m_AllowDistributed;
    const bool useSimpleDist = GetCompiler()->SimpleDistributionMode();
    bool usePreProcessor = !useSimpleDist && ( useCache || useDist || IsGCC() || IsSNC() || IsClang() || IsClangCl() || IsCodeWarriorWii() || IsGreenHillsWiiU() || IsVBCC() || IsOrbisWavePSSLC() );
    if ( GetDedicatedPreprocessor() )
    {
        usePreProcessor = true;
        useDeoptimization = false; // disable deoptimization
    }

    // Graphing the current amount of distributable jobs
    FLOG_MONITOR( "GRAPH FASTBuild \"Distributable Jobs MemUsage\" MB %f\n", (double)( (float)Job::GetTotalLocalDataMemoryUsage() / (float)MEGABYTE ) );

    if ( usePreProcessor || useSimpleDist )
    {
        return DoBuildWithPreProcessor( job, useDeoptimization, useCache, useSimpleDist );
    }

    if ( IsMSVC() )
    {
        return DoBuildMSCL_NoCache( job, useDeoptimization );
    }

    if ( IsQtRCC() )
    {
        return DoBuild_QtRCC( job );
    }

    return DoBuildOther( job, useDeoptimization );
}

// DoBuild_Remote
//------------------------------------------------------------------------------
/*virtual*/ Node::BuildResult ObjectNode::DoBuild2( Job * job, bool racingRemoteJob = false )
{
    job->GetBuildProfilerScope()->SetStepName( racingRemoteJob ? "Compile (Race)" : "Compile" );

    // we may be using deoptimized options, but they are always
    // the "normal" args when remote compiling
    const bool useDeoptimization = job->IsLocal() && ShouldUseDeoptimization();
    const bool stealingRemoteJob = job->IsLocal(); // are we stealing a remote job?
    const bool isFollowingLightCacheMiss = false;
    return DoBuildWithPreProcessor2( job, useDeoptimization, stealingRemoteJob, racingRemoteJob, isFollowingLightCacheMiss );
}

// Finalize
//------------------------------------------------------------------------------
/*virtual*/ bool ObjectNode::Finalize( NodeGraph & nodeGraph )
{
    ASSERT( Thread::IsMainThread() );

    // convert includes to nodes
    m_DynamicDependencies.Clear();
    m_DynamicDependencies.SetCapacity( m_Includes.GetSize() );
    for ( Array< AString >::ConstIter it = m_Includes.Begin();
            it != m_Includes.End();
            it++ )
    {
        Node * fn = nodeGraph.FindNode( *it );
        if ( fn == nullptr )
        {
            fn = nodeGraph.CreateFileNode( *it );
        }
        else if ( fn->IsAFile() == false )
        {
            FLOG_ERROR( "'%s' is not a FileNode (type: %s)", fn->GetName().Get(), fn->GetTypeName() );
            return false;
        }

        // Ensure files that are seen for the first time here have their
        // mod time recorded in the database
        if ( ( fn->GetType() == Node::FILE_NODE ) &&
             ( fn->GetStamp() == 0 ) &&
             ( fn->GetStatFlag( Node::STATS_BUILT ) == false ) )
        {
            fn->CastTo< FileNode >()->DoBuild( nullptr );
        }

        m_DynamicDependencies.Add( fn );
    }

    Node::Finalize( nodeGraph );

    return true;
}

// Migrate
//------------------------------------------------------------------------------
/*virtual*/ void ObjectNode::Migrate( const Node & oldNode )
{
    // Migrate Node level properties
    Node::Migrate( oldNode );

    // Migrate the PCHCacheKey if there is one. This special case property is
    // lazily determined during a build, but needs to persist across migrations
    // to prevent unnecessary rebuilds of object that depend on this one, if this
    // is a precompiled header object.
    m_PCHCacheKey = oldNode.CastTo< ObjectNode >()->m_PCHCacheKey;
}

// DoBuildMSCL_NoCache
//------------------------------------------------------------------------------
/*virtual*/ Node::BuildResult ObjectNode::DoBuildMSCL_NoCache( Job * job, bool useDeoptimization )
{
    // Format compiler args string
    Args fullArgs;
    const bool showIncludes( true );
    const bool useSourceMapping( true );
    const bool finalize( true );
    if ( !BuildArgs( job, fullArgs, PASS_COMPILE, useDeoptimization, showIncludes, useSourceMapping, finalize ) )
    {
        return NODE_RESULT_FAILED; // BuildArgs will have emitted an error
    }

    EmitCompilationMessage( fullArgs, useDeoptimization );

    // spawn the process
    CompileHelper ch;
    if ( !ch.SpawnCompiler( job, GetName(), GetCompiler(), GetCompiler()->GetExecutable(), fullArgs ) ) // use response file for MSVC
    {
        return NODE_RESULT_FAILED; // SpawnCompiler has logged error
    }

    // Handle MSCL warnings if not already a failure
    // If "warnings as errors" is enabled (/WX) we don't need to check
    // (since compilation will fail anyway, and the output will be shown)
    if ( ( ch.GetResult() == 0 ) && !m_CompilerFlags.IsWarningsAsErrorsMSVC() )
    {
        if ( IsClangCl() )
        {
            HandleWarningsClangCl( job, GetName(), ch.GetErr() );
            HandleWarningsClangCl( job, GetName(), ch.GetOut() );
        }
        else
        {
            HandleWarningsMSVC( job, GetName(), ch.GetOut() );
        }
    }

    const char *output = nullptr;
    uint32_t outputSize = 0;

    // MSVC will write /ShowIncludes output on stderr sometimes (ex: /Fi)
    if ( IsIncludesInStdErr() == true )
    {
        output = ch.GetErr().Get();
        outputSize = ch.GetErr().GetLength();
    }
    else
    {
        // but most of the time it will be on stdout
        output = ch.GetOut().Get();
        outputSize = ch.GetOut().GetLength();
    }

    // compiled ok, try to extract includes
    if ( ProcessIncludesMSCL( output, outputSize ) == false )
    {
        return NODE_RESULT_FAILED; // ProcessIncludesMSCL will have emitted an error
    }

    // record new file time
    RecordStampFromBuiltFile();

    return NODE_RESULT_OK;
}

// DoBuildWithPreProcessor
//------------------------------------------------------------------------------
Node::BuildResult ObjectNode::DoBuildWithPreProcessor( Job * job, bool useDeoptimization, bool useCache, bool useSimpleDist )
{
    job->GetBuildProfilerScope()->SetStepName( "Preprocess" );

    Args fullArgs;
    const bool showIncludes( false );
    const bool useSourceMapping( true );
    const bool finalize( true );
    const Pass pass = useSimpleDist ? PASS_PREP_FOR_SIMPLE_DISTRIBUTION : PASS_PREPROCESSOR_ONLY;
    if ( !BuildArgs( job, fullArgs, pass, useDeoptimization, showIncludes, useSourceMapping, finalize ) )
    {
        return NODE_RESULT_FAILED; // BuildArgs will have emitted an error
    }

    // Try to use the light cache if enabled
    if ( useCache && GetCompiler()->GetUseLightCache() )
    {
        LightCache lc;
        if ( lc.Hash( this, fullArgs.GetFinalArgs(), m_LightCacheKey, m_Includes ) == false )
        {
            // Light cache could not be used (can't parse includes)
            if ( FBuild::Get().GetOptions().m_CacheVerbose )
            {
                FLOG_OUTPUT( "LightCache cannot be used for '%s'\n"
                             "%s",
                              GetName().Get(),
                              lc.GetErrors().Get() );
            }

            // Fall through to generate preprocessed output for old style cache and distribution....
        }
        else
        {
            // LightCache hashing was successful
            SetStatFlag( Node::STATS_LIGHT_CACHE ); // Light compatible

            // Try retrieve from cache
            GetCacheName( job ); // Prepare the cache key (always done here even if write only mode)
            if ( RetrieveFromCache( job ) )
            {
                return NODE_RESULT_OK_CACHE;
            }

            // Cache miss
            const bool belowMemoryLimit = ( ( Job::GetTotalLocalDataMemoryUsage() / MEGABYTE ) < FBuild::Get().GetSettings()->GetDistributableJobMemoryLimitMiB() );
            const bool canDistribute = belowMemoryLimit && m_CompilerFlags.IsDistributable() && m_AllowDistribution && FBuild::Get().GetOptions().m_AllowDistributed;
            if ( canDistribute == false )
            {
                // can't distribute, so generating preprocessed output is useless
                // so we directly compile from source as one-pass compilation is faster
                const bool stealingRemoteJob = false; // never queued
                const bool racingRemoteJob = false; // never queued
                const bool isFollowingLightCacheMiss = true;
                return DoBuildWithPreProcessor2( job, useDeoptimization, stealingRemoteJob, racingRemoteJob, isFollowingLightCacheMiss );
            }

            // Fall through to generate preprocessed output for distribution....
        }
    }

    if ( pass == PASS_PREPROCESSOR_ONLY )
    {
        if ( BuildPreprocessedOutput( fullArgs, job, useDeoptimization ) == false )
        {
            return NODE_RESULT_FAILED; // BuildPreprocessedOutput will have emitted an error
        }

        // preprocessed ok, try to extract includes
        if ( ProcessIncludesWithPreProcessor( job ) == false )
        {
            return NODE_RESULT_FAILED; // ProcessIncludesWithPreProcessor will have emitted an error
        }
    }

    if ( pass == PASS_PREP_FOR_SIMPLE_DISTRIBUTION )
    {
        if ( LoadStaticSourceFileForDistribution( fullArgs, job, useDeoptimization ) == false )
        {
            return NODE_RESULT_FAILED; // BuildPreprocessedOutput will have emitted an error
        }
    }

    // Do Clang unity fixup if needed
    if ( IsUnity() &&
         ( IsClang() || IsClangCl() ) &&
         GetCompiler()->IsClangUnityFixupEnabled() )
    {
        DoClangUnityFixup( job );
    }

    // calculate the cache entry lookup
    if ( useCache )
    {
        // try to get from cache
        GetCacheName( job ); // Prepare the cache key (always done here even if write only mode)
        if ( RetrieveFromCache( job ) )
        {
            return NODE_RESULT_OK_CACHE;
        }
    }

    // can we do the rest of the work remotely?
    const bool canDistribute = useSimpleDist || ( m_CompilerFlags.IsDistributable() && m_AllowDistribution && FBuild::Get().GetOptions().m_AllowDistributed );
    const bool belowMemoryLimit = ( ( Job::GetTotalLocalDataMemoryUsage() / MEGABYTE ) < FBuild::Get().GetSettings()->GetDistributableJobMemoryLimitMiB() );
    if ( canDistribute && belowMemoryLimit )
    {
        // compress job data
        Compressor c;
        c.Compress( job->GetData(), job->GetDataSize(), FBuild::Get().GetOptions().m_DistributionCompressionLevel );
        const size_t compressedSize = c.GetResultSize();
        job->OwnData( c.ReleaseResult(), compressedSize, true );

        // yes... re-queue for secondary build
        return NODE_RESULT_NEED_SECOND_BUILD_PASS;
    }

    // can't do the work remotely, so do it right now
    const bool stealingRemoteJob = false; // never queued
    const bool racingRemoteJob = false;
    const bool isFollowingLightCacheMiss = false;
    const Node::BuildResult result = DoBuildWithPreProcessor2( job, useDeoptimization, stealingRemoteJob, racingRemoteJob, isFollowingLightCacheMiss );
    if ( result != Node::NODE_RESULT_OK )
    {
        return result;
    }

    return Node::NODE_RESULT_OK;
}

// DoBuildWithPreProcessor2
//------------------------------------------------------------------------------
Node::BuildResult ObjectNode::DoBuildWithPreProcessor2( Job * job, bool useDeoptimization, bool stealingRemoteJob, bool racingRemoteJob, bool isFollowingLightCacheMiss )
{
    job->GetBuildProfilerScope()->SetStepName( racingRemoteJob ? "Compile (Race)" : "Compile" );

    // should never use preprocessor if using CLR
    ASSERT( IsUsingCLR() == false );

    bool usePreProcessedOutput = true;
    if ( job->IsLocal() )
    {
        if ( IsClang() ||
             IsClangCl() ||
             IsGCC() ||
             IsSNC() )
        {
            // Using the PCH with Clang/SNC/GCC doesn't prevent storing to the cache
            // so we can use the PCH accelerated compilation
            if ( IsUsingPCH() )
            {
                usePreProcessedOutput = false;
            }

            // Creating a PCH must not use the preprocessed output, or we'll create
            // a PCH which cannot be used for acceleration
            if ( IsCreatingPCH() )
            {
                usePreProcessedOutput = false;
            }
        }

        if ( IsMSVC() )
        {
            // If using the PCH, we can't use the preprocessed output
            // as that's incompatible with the PCH
            if ( IsUsingPCH() )
            {
                usePreProcessedOutput = false;
            }

            // If creating the PCH, we can't use the preprocessed info
            // as this would prevent acceleration by users of the PCH
            if ( IsCreatingPCH() )
            {
                usePreProcessedOutput = false;
            }

            // Compiling with /analyze cannot use the preprocessed output
            // as it results in inconsistent behavior with the _PREFAST_ macro
            if ( IsUsingStaticAnalysisMSVC() )
            {
                usePreProcessedOutput = false;
            }
        }

        // The CUDA compiler seems to not be able to compile its own preprocessed output
        if ( IsCUDANVCC() )
        {
            usePreProcessedOutput = false;
        }

        if ( IsVBCC() )
        {
            usePreProcessedOutput = false;
        }

        // We might not have preprocessed data if using the LightCache
        if ( job->GetData() == nullptr )
        {
            usePreProcessedOutput = false;
        }
    }

    Args fullArgs;
    AStackString<> tmpDirectoryName;
    AStackString<> tmpFileName;
    if ( usePreProcessedOutput )
    {
        if ( WriteTmpFile( job, tmpDirectoryName, tmpFileName ) == false )
        {
            return NODE_RESULT_FAILED; // WriteTmpFile will have emitted an error
        }

        const bool showIncludes( false );
        const bool useSourceMapping( true );
        const bool finalize( true );
        if ( !BuildArgs( job, fullArgs, PASS_COMPILE_PREPROCESSED, useDeoptimization, showIncludes, useSourceMapping, finalize, tmpFileName ) )
        {
            return NODE_RESULT_FAILED; // BuildArgs will have emitted an error
        }
    }
    else
    {
        const bool showIncludes( false );
        const bool useSourceMapping( true );
        const bool finalize( true );
        if ( !BuildArgs( job, fullArgs, PASS_COMPILE, useDeoptimization, showIncludes, useSourceMapping, finalize ) )
        {
            return NODE_RESULT_FAILED; // BuildArgs will have emitted an error
        }
    }

    const bool verbose = FLog::ShowVerbose();
    const bool showCommands = ( FBuild::IsValid() && FBuild::Get().GetOptions().m_ShowCommandLines );
    const bool isRemote = ( job->IsLocal() == false );
    if ( stealingRemoteJob || racingRemoteJob || verbose || showCommands || isRemote || isFollowingLightCacheMiss )
    {
        // show that we are locally consuming a remote job
        EmitCompilationMessage( fullArgs, useDeoptimization, stealingRemoteJob, racingRemoteJob, false, isRemote );
    }

    #if defined( ENABLE_FAKE_SYSTEM_FAILURE )
        // If racing while inducing a remote failure, ensure the remote failure
        // always wins.
        if ( racingRemoteJob && ( sFakeSystemFailureState.Load() > FakeSystemFailureState::DISABLED ) )
        {
            // Notify the remote side we're ready for it to fail
            // and wait for it to be returned
            sFakeSystemFailureState.Store( RACING );
            while ( job->GetDistributionState() == Job::DIST_RACING )
            {
                Thread::Sleep( 1 );
            }
        }
    #endif

    const bool result = BuildFinalOutput( job, fullArgs );

    // cleanup temp file
    if ( tmpFileName.IsEmpty() == false )
    {
        FileIO::FileDelete( tmpFileName.Get() );
    }

    // cleanup temp directory
    if ( tmpDirectoryName.IsEmpty() == false )
    {
        FileIO::DirectoryDelete( tmpDirectoryName );
    }

    if ( result == false )
    {
        // If the failure is forced due to a local cancellation, mark up the profiler
        // state so we can see that
        if ( job->GetDistributionState() == Job::DIST_RACE_WON_REMOTELY_CANCEL_LOCAL )
        {
            job->GetBuildProfilerScope()->SetStepName( "Compile (Race Lost)" );
        }

        return NODE_RESULT_FAILED; // BuildFinalOutput will have emitted error
    }

    // record new file time
    if ( job->IsLocal() )
    {
        // record new file time
        RecordStampFromBuiltFile();

        const bool useCache = ShouldUseCache();
        if ( m_Stamp && useCache )
        {
            WriteToCache_FromDisk( job );
        }
    }

    return NODE_RESULT_OK;
}

// DoBuild_QtRCC
//------------------------------------------------------------------------------
Node::BuildResult ObjectNode::DoBuild_QtRCC( Job * job )
{
    // spawn the process to gather dependencies
    {
        // Format compiler args string
        const bool useDeoptimization( false );
        const bool showIncludes( false );
        const bool useSourceMapping( true );
        const bool finalize( true );
        Args fullArgs;
        if ( !BuildArgs( job, fullArgs, PASS_PREPROCESSOR_ONLY, useDeoptimization, showIncludes, useSourceMapping, finalize ) )
        {
            return NODE_RESULT_FAILED; // BuildArgs will have emitted an error
        }

        EmitCompilationMessage( fullArgs, false );

        CompileHelper ch;
        if ( !ch.SpawnCompiler( job, GetName(), GetCompiler(), GetCompiler()->GetExecutable(), fullArgs ) )
        {
            return NODE_RESULT_FAILED; // compile has logged error
        }

        // get output
        AString output( ch.GetOut() );
        output.Replace( '\r', '\n' ); // Normalize all carriage line endings

        // split into lines
        Array< AString > lines( 256, true );
        output.Tokenize( lines, '\n' );

        m_Includes.Clear();

        // extract paths and store them as includes
        for ( const AString & line : lines )
        {
            if ( line.GetLength() > 0 )
            {
                AStackString<> cleanedInclude;
                NodeGraph::CleanPath( line, cleanedInclude );
                m_Includes.Append( cleanedInclude );
            }
        }
    }

    // spawn the process to compile
    {
        // Format compiler args string
        const bool useDeoptimization( false );
        const bool showIncludes( false );
        const bool useSourceMapping( true );
        const bool finalize( true );
        Args fullArgs;
        if ( !BuildArgs( job, fullArgs, PASS_COMPILE, useDeoptimization, showIncludes, useSourceMapping, finalize ) )
        {
            return NODE_RESULT_FAILED; // BuildArgs will have emitted an error
        }

        CompileHelper ch;
        if ( !ch.SpawnCompiler( job, GetName(), GetCompiler(), GetCompiler()->GetExecutable(), fullArgs ) )
        {
            return NODE_RESULT_FAILED; // compile has logged error
        }
    }

    // record new file time
    RecordStampFromBuiltFile();

    return NODE_RESULT_OK;
}

// DoBuildOther
//------------------------------------------------------------------------------
/*virtual*/ Node::BuildResult ObjectNode::DoBuildOther( Job * job, bool useDeoptimization )
{
    // Format compiler args string
    Args fullArgs;
    const bool showIncludes( false );
    const bool useSourceMapping( true );
    const bool finalize( true );
    if ( !BuildArgs( job, fullArgs, PASS_COMPILE, useDeoptimization, showIncludes, useSourceMapping, finalize ) )
    {
        return NODE_RESULT_FAILED; // BuildArgs will have emitted an error
    }

    EmitCompilationMessage( fullArgs, useDeoptimization );

    // spawn the process
    CompileHelper ch;
    if ( !ch.SpawnCompiler( job, GetName(), GetCompiler(), GetCompiler()->GetExecutable(), fullArgs ) )
    {
        return NODE_RESULT_FAILED; // compile has logged error
    }

    // record new file time
    RecordStampFromBuiltFile();

    return NODE_RESULT_OK;
}

// ProcessIncludesMSCL
//------------------------------------------------------------------------------
bool ObjectNode::ProcessIncludesMSCL( const char * output, uint32_t outputSize )
{
    const Timer t;

    {
        CIncludeParser parser;

        // It's possible to have no output (Clang CL) in which case the file
        // includes nothing
        if ( output && outputSize )
        {
            const bool result = parser.ParseMSCL_Output( output, outputSize );
            if ( result == false )
            {
                FLOG_ERROR( "Failed to process includes for '%s'", GetName().Get() );
                return false;
            }
        }

        // record that we have a list of includes
        // (we need a flag because we can't use the array size
        // as a determinator, because the file might not include anything)
        m_Includes.Clear();
        parser.SwapIncludes( m_Includes );
    }

    FLOG_VERBOSE( "Process Includes:\n - File: %s\n - Time: %u ms\n - Num : %u", m_Name.Get(), uint32_t( t.GetElapsedMS() ), uint32_t( m_Includes.GetSize() ) );

    return true;
}

// ProcessIncludesWithPreProcessor
//------------------------------------------------------------------------------
bool ObjectNode::ProcessIncludesWithPreProcessor( Job * job )
{
    const Timer t;

    {
        const char * output = (char *)job->GetData();
        size_t outputSize = job->GetDataSize();

        // Unlike most compilers, VBCC writes preprocessed output to a file
        ConstMemoryStream vbccMemoryStream;
        if ( IsVBCC() )
        {
            if ( !GetVBCCPreprocessedOutput( vbccMemoryStream ) )
            {
                return false; // GetVBCCPreprocessedOutput handles error output
            }
            output = (const char *)vbccMemoryStream.GetData();
            outputSize = vbccMemoryStream.GetSize();
        }

        ASSERT( output && outputSize );

        CIncludeParser parser;
        bool msvcStyle;
        if ( GetDedicatedPreprocessor() != nullptr )
        {
            msvcStyle = m_PreprocessorFlags.IsMSVC() || m_PreprocessorFlags.IsCUDANVCC();
        }
        else
        {
            msvcStyle = m_CompilerFlags.IsMSVC() || m_CompilerFlags.IsCUDANVCC();
        }
        const bool result = msvcStyle ? parser.ParseMSCL_Preprocessed( output, outputSize )
                                      : parser.ParseGCC_Preprocessed( output, outputSize );
        if ( result == false )
        {
            FLOG_ERROR( "Failed to process includes for '%s'", GetName().Get() );
            return false;
        }

        // record that we have a list of includes
        // (we need a flag because we can't use the array size
        // as a determinator, because the file might not include anything)
        m_Includes.Clear();
        parser.SwapIncludes( m_Includes );
    }

    FLOG_VERBOSE( "Process Includes:\n - File: %s\n - Time: %u ms\n - Num : %u", m_Name.Get(), uint32_t( t.GetElapsedMS() ), uint32_t( m_Includes.GetSize() ) );

    return true;
}

// LoadRemote
//------------------------------------------------------------------------------
/*static*/ Node * ObjectNode::LoadRemote( IOStream & stream )
{
    AStackString<> name;
    AStackString<> sourceFile;
    uint32_t flags;
    AStackString<> compilerArgs;
    if ( ( stream.Read( name ) == false ) ||
         ( stream.Read( sourceFile ) == false ) ||
         ( stream.Read( flags ) == false ) ||
         ( stream.Read( compilerArgs ) == false ) )
    {
        return nullptr;
    }

    NodeProxy * srcFile = FNEW( NodeProxy( sourceFile ) );

    return FNEW( ObjectNode( name, srcFile, compilerArgs, flags ) );
}

// DetermineFlags
//------------------------------------------------------------------------------
/*static*/ ObjectNode::CompilerFlags ObjectNode::DetermineFlags( const CompilerNode * compilerNode,
                                                                 const AString & args,
                                                                 bool creatingPCH,
                                                                 bool usingPCH )
{
    CompilerFlags flags;

    // set flags known from the context the args will be used in
    if ( creatingPCH )
    {
        flags .Set( CompilerFlags::FLAG_CREATING_PCH );
    }
    if ( usingPCH )
    {
        flags.Set( CompilerFlags::FLAG_USING_PCH );
    }

    const bool isDistributableCompiler = compilerNode->CanBeDistributed();

    // Compiler Type - TODO:C Eliminate duplication of these flags
    const CompilerNode::CompilerFamily compilerFamily = compilerNode->GetCompilerFamily();
    switch ( compilerFamily )
    {
        case CompilerNode::CompilerFamily::CUSTOM:          break; // Nothing to do
        case CompilerNode::CompilerFamily::MSVC:            flags.Set( CompilerFlags::FLAG_MSVC );              break;
        case CompilerNode::CompilerFamily::CLANG:           flags.Set( CompilerFlags::FLAG_CLANG );             break;
        case CompilerNode::CompilerFamily::CLANG_CL:        flags.Set( CompilerFlags::FLAG_CLANG_CL );          break;
        case CompilerNode::CompilerFamily::GCC:             flags.Set( CompilerFlags::FLAG_GCC );               break;
        case CompilerNode::CompilerFamily::SNC:             flags.Set( CompilerFlags::FLAG_SNC );               break;
        case CompilerNode::CompilerFamily::CODEWARRIOR_WII: flags.Set( CompilerFlags::CODEWARRIOR_WII );        break;
        case CompilerNode::CompilerFamily::GREENHILLS_WIIU: flags.Set( CompilerFlags::GREENHILLS_WIIU );        break;
        case CompilerNode::CompilerFamily::CUDA_NVCC:       flags.Set( CompilerFlags::FLAG_CUDA_NVCC );         break;
        case CompilerNode::CompilerFamily::QT_RCC:          flags.Set( CompilerFlags::FLAG_QT_RCC );            break;
        case CompilerNode::CompilerFamily::VBCC:            flags.Set( CompilerFlags::FLAG_VBCC );              break;
        case CompilerNode::CompilerFamily::ORBIS_WAVE_PSSLC:flags.Set( CompilerFlags::FLAG_ORBIS_WAVE_PSSLC );  break;
        case CompilerNode::CompilerFamily::CSHARP:          ASSERT( false ); break; // Guarded in ObjectListNode::Initialize
    }

    // Source mappings are not currently forwarded so can only compiled locally
    const bool hasSourceMapping = ( compilerNode->GetSourceMapping().IsEmpty() == false );

    // Check MS compiler options
    if ( flags.IsMSVC() || flags.IsClangCl() )
    {
        bool usingCLR = false;
        bool usingWinRT = false;
        bool usingPreprocessorOnly = false;

        Array< AString > tokens;
        args.Tokenize( tokens );
        const AString * const end = tokens.End();
        for ( const AString * it = tokens.Begin(); it != end; ++it )
        {
            const AString & token = *it;

            if ( IsCompilerArg_MSVC( token, "Zi" ) || IsCompilerArg_MSVC( token, "ZI" ) )
            {
                if ( !flags.IsClangCl() ) // with clang-cl, Zi is an alias for /Z7, it does not produce PDBs
                {
                    flags.Set( CompilerFlags::FLAG_USING_PDB );
                }
            }
            else if ( IsStartOfCompilerArg_MSVC( token, "clr" ) )
            {
                usingCLR = true;
                flags.Set( CompilerFlags::FLAG_USING_CLR );
            }
            else if ( IsCompilerArg_MSVC( token, "ZW" ) )
            {
                usingWinRT = true;
            }
            else if ( IsCompilerArg_MSVC( token, "P" ) )
            {
                usingPreprocessorOnly = true;
                flags.Set( CompilerFlags::FLAG_INCLUDES_IN_STDERR );
            }
            else if ( IsCompilerArg_MSVC( token, "WX" ) )
            {
                flags.Set( CompilerFlags::FLAG_WARNINGS_AS_ERRORS_MSVC );
            }
            else if ( IsStartOfCompilerArg_MSVC( token, "analyze" ) )
            {
                if ( IsCompilerArg_MSVC( token, "analyze-" ) )
                {
                    flags.Clear( CompilerFlags::FLAG_STATIC_ANALYSIS_MSVC );
                }
                else
                {
                    flags.Set( CompilerFlags::FLAG_STATIC_ANALYSIS_MSVC );
                }
            }
        }

        // 1) clr code cannot be distributed due to a compiler bug where the preprocessed using
        // statements are truncated
        // 2) code consuming the windows runtime cannot be distributed due to preprocessing weirdness
        // 3) pch files can't be built from preprocessed output (disabled acceleration), so can't be distributed
        // 4) user only wants preprocessor step executed
        // 5) Distribution of /analyze is not currently supported due to preprocessor/_PREFAST_ inconsistencies
        // 6) Source mappings are not currently forwarded so can only compiled locally
        if ( !usingCLR && !usingPreprocessorOnly )
        {
            if ( isDistributableCompiler &&
                 !usingWinRT &&
                 !( flags.IsCreatingPCH() )&&
                 !( flags.IsUsingStaticAnalysisMSVC() ) &&
                 !hasSourceMapping )
            {
                flags.Set( CompilerFlags::FLAG_CAN_BE_DISTRIBUTED );
            }

            // TODO:A Support caching of 7i format
            if ( flags.IsUsingPDB() == false )
            {
                flags.Set( CompilerFlags::FLAG_CAN_BE_CACHED );
            }
        }
    }

    // Check GCC/Clang options
    bool objectiveC = false;
    if ( flags.IsClang() || flags.IsGCC() )
    {
        // Clang supported -fdiagnostics-color option (and defaulted to =auto) since its first release
        if ( flags.IsClang() )
        {
            flags.Set( CompilerFlags::FLAG_DIAGNOSTICS_COLOR_AUTO );
        }

        bool coverage = false;

        Array< AString > tokens;
        args.Tokenize( tokens );
        const AString * const end = tokens.End();
        for ( const AString * it = tokens.Begin(); it != end; ++it )
        {
            const AString & token = *it;

            if ( token == "-fdiagnostics-color=auto" )
            {
                flags.Set( CompilerFlags::FLAG_DIAGNOSTICS_COLOR_AUTO );
            }
            else if ( token.BeginsWith( "-fdiagnostics-color" ) || token == "-fno-diagnostics-color" )
            {
                flags.Clear( CompilerFlags::FLAG_DIAGNOSTICS_COLOR_AUTO );
            }
            else if ( token == "-ftest-coverage" )
            {
                flags.Set( CompilerFlags::FLAG_GCOV_COVERAGE );
            }
            else if ( token == "-fno-test-coverage" )
            {
                flags.Clear( CompilerFlags::FLAG_GCOV_COVERAGE );
<<<<<<< HEAD
            }
            else if ( token == "--coverage" )
            {
                // --coverage implies -ftest-coverage.
                // But unlike -ftest-coverage it can't be reverted with -fno-test-coverage, so we need to handle it after the loop.
                coverage = true;
=======
>>>>>>> e8407b79
            }
            else if ( token == "--coverage" )
            {
<<<<<<< HEAD
=======
                // --coverage implies -ftest-coverage.
                // But unlike -ftest-coverage it can't be reverted with -fno-test-coverage, so we need to handle it after the loop.
                coverage = true;
            }
            else if ( token.BeginsWith( "-Werror" ) )
            {
>>>>>>> e8407b79
                flags.Set( CompilerFlags::FLAG_WARNINGS_AS_ERRORS_CLANGGCC );
            }
            else if ( token == "-fobjc-arc" )
            {
                objectiveC = true;
            }
            else if ( token == "-x" )
            {
                if ( it < ( end - 1 ) )
                {
                    const AString & nextToken = *( it + 1);
                    if ( nextToken == "objective-c" )
                    {
                        objectiveC = true;
                    }
                }
            }
        }

        if ( coverage )
        {
            flags.Set( CompilerFlags::FLAG_GCOV_COVERAGE );
        }
    }

    // check for cacheability/distributability for non-MSVC
    if ( flags.IsClang() ||
         flags.IsGCC() ||
         flags.IsSNC() ||
         flags.IsCodeWarriorWii() ||
         flags.IsGreenHillsWiiU() )
    {
        // * Creation of the PCH must be done locally to generate a usable PCH
        // * Objective C/C++ cannot be distributed
        // * Source mappings are not currently forwarded so can only compiled locally
        // * Remote compilation with Gcov coverage is disabled as it has some issues:
        //   1. .gcno files will contain incorrect build root path (working directory on the worker).
        //   2. Object files compiled remotely will create .gcda files in the directory where these object files were stored on the worker.
        if ( !creatingPCH && !objectiveC && !hasSourceMapping && !flags.IsUsingGcovCoverage() )
        {
            if ( isDistributableCompiler )
            {
                flags.Set( CompilerFlags::FLAG_CAN_BE_DISTRIBUTED );
            }
        }

        // all objects can be cached with GCC/SNC/Clang (including PCH files)
        flags.Set( CompilerFlags::FLAG_CAN_BE_CACHED );
    }

    // CUDA Compiler
    if ( flags.IsCUDANVCC() )
    {
        // Can cache objects
        flags.Set( CompilerFlags::FLAG_CAN_BE_CACHED );
    }

    if ( flags.IsOrbisWavePSSLC() )
    {
        if ( isDistributableCompiler )
        {
            flags.Set( CompilerFlags::FLAG_CAN_BE_DISTRIBUTED );
        }

        // Can cache objects
        flags.Set( CompilerFlags::FLAG_CAN_BE_CACHED );
    }

    return flags;
}

// IsCompilerArg_MSVC
//------------------------------------------------------------------------------
/*static*/ bool ObjectNode::IsCompilerArg_MSVC( const AString & token, const char * arg )
{
    ASSERT( token.IsEmpty() == false );

    // MSVC Compiler args can start with - or /
    if ( ( token[0] != '/' ) && ( token[0] != '-' ) )
    {
        return false;
    }

    // Length check to early out
    const size_t argLen = AString::StrLen( arg );
    if ( ( token.GetLength() - 1 ) != argLen )
    {
        return false; // token is too short or too long
    }

    // MSVC Compiler args are case-sensitive
    return token.EndsWith( arg );
}

// IsStartOfCompilerArg_MSVC
//------------------------------------------------------------------------------
/*static*/ bool ObjectNode::IsStartOfCompilerArg_MSVC( const AString & token, const char * arg )
{
    ASSERT( token.IsEmpty() == false );

    // MSVC Compiler args can start with - or /
    if ( ( token[0] != '/' ) && ( token[0] != '-' ) )
    {
        return false;
    }

    // Length check to early out
    const size_t argLen = AString::StrLen( arg );
    if ( ( token.GetLength() - 1 ) < argLen )
    {
        return false; // token is too short
    }

    // MSVC Compiler args are case-sensitive
    return ( AString::StrNCmp( token.Get() + 1, arg, argLen ) == 0 );
}

// SaveRemote
//------------------------------------------------------------------------------
/*virtual*/ void ObjectNode::SaveRemote( IOStream & stream ) const
{
    // Force using implies /clr which is not distributable
    ASSERT( m_CompilerForceUsing.IsEmpty() );

    // Save minimal information for the remote worker
    stream.Write( m_Name );
    stream.Write( GetSourceFile()->GetName() );
    stream.Write( m_CompilerFlags.m_Flags );

    // TODO:B would be nice to make ShouldUseDeoptimization cache the result for this build
    // instead of opening the file again.
    const AString & compilerOptions = ShouldUseDeoptimization() ? m_CompilerOptionsDeoptimized : m_CompilerOptions;

    // Prepare args for remote worker
    UniquePtr<CompilerDriverBase, DeleteDeletor> driver;
    CreateDriver( m_CompilerFlags, AString::GetEmpty(), driver );
    Array< AString > tokens( 1024, true );
    compilerOptions.Tokenize( tokens );
    Args fullArgs;

    // Adjust args for as needed for the given compiler
    const size_t numTokens = tokens.GetSize();
    for ( size_t i = 0; i < numTokens; ++i )
    {
        // current token
        const AString & token = tokens[ i ];
        const AString & nextToken = ( i < ( numTokens - 1 ) ) ? tokens[ i + 1 ] : AString::GetEmpty();

        // Handle compiling preprocessed output args adjustment
        if ( driver->ProcessArg_PreparePreprocessedForRemote( token, i, nextToken, fullArgs ) )
        {
            continue;
        }

        // untouched token
        fullArgs += token;
        fullArgs.AddDelimiter();
    }
    driver->AddAdditionalArgs_PreparePreprocessedForRemote( fullArgs );

    stream.Write( fullArgs.GetRawArgs() );
}

// GetCompiler
//-----------------------------------------------------------------------------
CompilerNode * ObjectNode::GetCompiler() const
{
    // node can be null if compiling remotely
    const Node * node = m_StaticDependencies[0].GetNode();
    return node ? node->CastTo< CompilerNode >() : nullptr;
}

// GetDedicatedPreprocessor
//------------------------------------------------------------------------------
CompilerNode * ObjectNode::GetDedicatedPreprocessor() const
{
    if ( m_Preprocessor.IsEmpty() )
    {
        return nullptr;
    }
    size_t preprocessorIndex = 2;
    if ( m_PrecompiledHeader.IsEmpty() == false )
    {
        ++preprocessorIndex;
    }
    return m_StaticDependencies[ preprocessorIndex ].GetNode()->CastTo< CompilerNode >();
}

// GetPrecompiledHeader()
//------------------------------------------------------------------------------
ObjectNode * ObjectNode::GetPrecompiledHeader() const
{
    ASSERT( m_PrecompiledHeader.IsEmpty() == false );
    return m_StaticDependencies[ 2 ].GetNode()->CastTo< ObjectNode >();
}

// GetPDBName
//------------------------------------------------------------------------------
void ObjectNode::GetPDBName( AString & pdbName ) const
{
    ASSERT( IsUsingPDB() );
    pdbName = m_Name;
    pdbName += ".pdb";
}

// GetNativeAnalysisXMLPath
//------------------------------------------------------------------------------
void ObjectNode::GetNativeAnalysisXMLPath( AString& outXMLFileName ) const
{
    ASSERT( IsUsingStaticAnalysisMSVC() );

    const AString & sourceName = m_PCHObjectFileName.IsEmpty() ? m_Name : m_PCHObjectFileName;

    // TODO:B The xml path can be manually specified with /analyze:log
    const char * extPos = sourceName.FindLast( '.' ); // Only last extension removed
    outXMLFileName.Assign( sourceName.Get(), extPos ? extPos : sourceName.GetEnd() );
    outXMLFileName += ".nativecodeanalysis.xml";
}

// GetGCNOPath
//------------------------------------------------------------------------------
void ObjectNode::GetGCNOPath( AString & gcnoFileName ) const
{
    ASSERT( IsUsingGcovCoverage() );

    // TODO:B The .gcno path can be manually specified with -fprofile-note=
    const char * extPos = m_Name.FindLast( '.' ); // Only last extension removed
    gcnoFileName.Assign( m_Name.Get(), extPos ? extPos : m_Name.GetEnd() );
    gcnoFileName += ".gcno";
}

// GetObjExtension
//------------------------------------------------------------------------------
const char * ObjectNode::GetObjExtension() const
{
    if ( m_CompilerOutputExtension.IsEmpty() )
    {
        #if defined( __WINDOWS__ )
            return ".obj";
        #else
            return ".o";
        #endif
    }
    return m_CompilerOutputExtension.Get();
}

// GetCacheName
//------------------------------------------------------------------------------
const AString & ObjectNode::GetCacheName( Job * job ) const
{
    // use already determined cache name if available?
    if ( job->GetCacheName().IsEmpty() == false )
    {
        return job->GetCacheName();
    }

    PROFILE_FUNCTION;

    // hash the pre-processed input data
    ASSERT( m_LightCacheKey || job->GetData() );
    const uint64_t preprocessedSourceKey = m_LightCacheKey ? m_LightCacheKey : xxHash::Calc64( job->GetData(), job->GetDataSize() );
    ASSERT( preprocessedSourceKey );

    // hash the build "environment"
    // TODO:B Exclude preprocessor control defines (the preprocessed input has considered those already)
    uint32_t commandLineKey;
    {
        Args args;
        const bool useDeoptimization = false;
        const bool showIncludes = false;
        const bool useSourceMapping = false; // Source mapping compiler flags contain local paths, so we treat them specially
        const bool finalize = false; // Don't write args to response file
        BuildArgs( job, args, PASS_COMPILE_PREPROCESSED, useDeoptimization, showIncludes, useSourceMapping, finalize );

        if ( job->IsLocal() )
        {
            // Append the source mapping destination only, so different machines with different
            // working directory local paths compute consistent keys.
            const AString& sourceMapping = job->GetNode()->CastTo<ObjectNode>()->GetCompiler()->GetSourceMapping();
            args.AddDelimiter();
            args += sourceMapping;
        }

        commandLineKey = xxHash::Calc32( args.GetRawArgs().Get(), args.GetRawArgs().GetLength() );
    }
    ASSERT( commandLineKey );

    // ToolChain hash
    const uint64_t toolChainKey = GetCompiler()->CastTo< CompilerNode >()->GetManifest().GetToolId();
    ASSERT( toolChainKey );

    // PCH dependency
    uint64_t pchKey = 0;
    if ( IsUsingPCH() && IsMSVC() )
    {
        pchKey = GetPrecompiledHeader()->m_PCHCacheKey;
        ASSERT( pchKey != 0 ); // Should not be in here if PCH is not cached
    }

    AStackString<> cacheName;
    ICache::GetCacheId( preprocessedSourceKey, commandLineKey, toolChainKey, pchKey, cacheName );
    job->SetCacheName(cacheName);

    return job->GetCacheName();
}

// RetrieveFromCache
//------------------------------------------------------------------------------
bool ObjectNode::RetrieveFromCache( Job * job )
{
    if ( FBuild::Get().GetOptions().m_UseCacheRead == false )
    {
        return false;
    }

    PROFILE_FUNCTION;

    const AString & cacheFileName = GetCacheName(job);

    const Timer t;

    ICache * cache = FBuild::Get().GetCache();
    ASSERT( cache );

    void * cacheData( nullptr );
    size_t cacheDataSize( 0 );
    if ( cache->Retrieve( cacheFileName, cacheData, cacheDataSize ) )
    {
        const uint32_t retrieveTime = uint32_t( t.GetElapsedMS() );

        // Hash the PCH result if we will need it later
        uint64_t pchKey = 0;
        if ( IsCreatingPCH() && IsMSVC() )
        {
            pchKey = xxHash::Calc64( cacheData, cacheDataSize );
        }
        
        const uint32_t startDecompress = uint32_t( t.GetElapsedMS() );

        MultiBuffer buffer( cacheData, cacheDataSize );

        // do decompression
        if ( buffer.Decompress() == false )
        {
            FLOG_WARN( "Cache returned invalid data\n"
                       " - File: '%s'\n"
                       " - Key : %s\n",
                       m_Name.Get(), cacheFileName.Get() );
            return false;
        }
        const size_t uncompressedDataSize = buffer.GetDataSize();
        const uint32_t stopDecompress = uint32_t( t.GetElapsedMS() );

        Array< AString > fileNames( 4, false );
        fileNames.Append( m_Name );

        GetExtraCacheFilePaths( job, fileNames );

        // Extract the files
        const size_t numFiles = fileNames.GetSize();
        for ( size_t i=0; i<numFiles; ++i )
        {
            if ( !buffer.ExtractFile( i, fileNames[ i ] ) )
            {
                cache->FreeMemory( cacheData, cacheDataSize );
                FLOG_ERROR( "Failed to write local file during cache retrieval '%s'", fileNames[ i ].Get() );
                return false;
            }

            // Update file modification time
            const bool timeSetOK = FileIO::SetFileLastWriteTimeToNow( fileNames[ i ] );

            // set the time on the local file
            if ( timeSetOK == false )
            {
                cache->FreeMemory( cacheData, cacheDataSize );
                FLOG_ERROR( "Failed to set timestamp after cache hit. Error: %s Target: '%s'", LAST_ERROR_STR, fileNames[ i ].Get() );
                return false;
            }
        }

        cache->FreeMemory( cacheData, cacheDataSize );

        FileIO::WorkAroundForWindowsFilePermissionProblem( m_Name );

        // record new file time (note that time may differ from what we set above due to
        // file system precision)
        RecordStampFromBuiltFile();

        // Output
        if ( FBuild::Get().GetOptions().m_ShowCommandSummary ||
             FBuild::Get().GetOptions().m_CacheVerbose )
        {
            AStackString<> output;
            output.Format( "Obj: %s <CACHE>\n", GetName().Get() );
            if ( FBuild::Get().GetOptions().m_CacheVerbose )
            {
                output.AppendFormat( " - Cache Hit: %u ms (Retrieve: %u ms - Decompress: %u ms) (Compressed: %zu - Uncompressed: %zu) '%s'\n", uint32_t( t.GetElapsedMS() ), retrieveTime, stopDecompress - startDecompress, cacheDataSize, uncompressedDataSize, cacheFileName.Get() );
            }
            FLOG_OUTPUT( output );
        }

        SetStatFlag( Node::STATS_CACHE_HIT );

        // Dependent objects need to know the PCH key to be able to pull from the cache
        if ( IsCreatingPCH() && IsMSVC() )
        {
            m_PCHCacheKey = pchKey;
        }

        job->GetBuildProfilerScope()->SetStepName( "Cache Hit" );

        return true;
    }

    // Output
    if ( FBuild::Get().GetOptions().m_CacheVerbose )
    {
        FLOG_OUTPUT( "Obj: %s\n"
                     " - Cache Miss: %u ms '%s'\n",
                     GetName().Get(), uint32_t( t.GetElapsedMS() ), cacheFileName.Get() );
    }

    SetStatFlag( Node::STATS_CACHE_MISS );
    return false;
}

// WriteToCache_FromDisk
//------------------------------------------------------------------------------
void ObjectNode::WriteToCache_FromDisk( Job * job )
{
    if (FBuild::Get().GetOptions().m_UseCacheWrite == false)
    {
        return;
    }

    PROFILE_FUNCTION;

    // Get list of files
    Array< AString > fileNames( 4, false );
    fileNames.Append( m_Name );
    GetExtraCacheFilePaths( job, fileNames );

    // Load files
    MultiBuffer buffer;
    if ( buffer.CreateFromFiles( fileNames ) == false )
    {
        // Output
        if ( FBuild::Get().GetOptions().m_CacheVerbose )
        {
            FLOG_OUTPUT( "Obj: %s\n"
                            " - Cache Store Fail: '%s' (local IO problem)\n",
                            GetName().Get(), GetCacheName( job ).Get() );
        }
        return;
    }

    WriteToCache_FromUncompressedData( job,
                                       buffer.GetData(),
                                       buffer.GetDataSize() );
}

// WriteToCache_FromUncompressedData
//------------------------------------------------------------------------------
void ObjectNode::WriteToCache_FromUncompressedData( Job * job,
                                                    const void * uncompressedData,
                                                    uint64_t uncompressedDataSize )
{
    if ( FBuild::Get().GetOptions().m_UseCacheWrite == false )
    {
        return;
    }

    // Compress
    const Timer t;
    const uint32_t startCompress( (uint32_t)t.GetElapsedMS() );
    Compressor c;
    c.Compress(uncompressedData, uncompressedDataSize, FBuild::Get().GetOptions().m_CacheCompressionLevel );
    const uint32_t compressionTime = ( (uint32_t)t.GetElapsedMS() - startCompress );

    WriteToCache_FromCompressedData( job,
                                     c.GetResult(),
                                     static_cast<uint64_t>( c.GetResultSize() ),
                                     compressionTime );
}

// WriteToCache_FromCompressedData
//------------------------------------------------------------------------------
void ObjectNode::WriteToCache_FromCompressedData( Job * job,
                                                  const void * compressedData,
                                                  uint64_t compressedDataSize,
                                                  uint32_t compressionTimeMS )
{
    if ( FBuild::Get().GetOptions().m_UseCacheWrite == false )
    {
        return;
    }

    // Ensure data is compressed
    ASSERT( Compressor::IsValidData( compressedData, compressedDataSize ) );

    const AString & cacheFileName = GetCacheName(job);

    // Commit to cache
    const Timer t;
    const uint32_t startPublish( (uint32_t)t.GetElapsedMS() );
    if ( FBuild::Get().GetCache()->Publish( cacheFileName, compressedData, compressedDataSize ) )
    {
        // cache store complete
        const uint32_t publishTime = ( (uint32_t)t.GetElapsedMS() - startPublish );

        SetStatFlag( Node::STATS_CACHE_STORE );

        // Dependent objects need to know the PCH key to be able to pull from the cache
        if ( IsCreatingPCH() && IsMSVC() )
        {
            m_PCHCacheKey = xxHash::Calc64( compressedData, compressedDataSize );
        }

        const uint32_t cachingTime = uint32_t( t.GetElapsedMS() );
        AddCachingTime( cachingTime );

        // Output
        if ( FBuild::Get().GetOptions().m_CacheVerbose )
        {
            const uint64_t uncompressedDataSize = Compressor::GetUncompressedSize( compressedData, compressedDataSize );
            AStackString<> output;
            output.Format( "Obj: %s\n"
                           " - Cache Store: %u ms (Store: %u ms - Compress: %u ms) (Compressed: %" PRIu64 " - Uncompressed: %" PRIu64 ") '%s'\n",
                           GetName().Get(), cachingTime, publishTime, compressionTimeMS, compressedDataSize, uncompressedDataSize, cacheFileName.Get() );
            if ( m_PCHCacheKey != 0 )
            {
                output.AppendFormat( " - PCH Key: %" PRIx64 "\n", m_PCHCacheKey );
            }
            FLOG_OUTPUT( output );
        }
    }
    else
    {
        // Cache store failed

        // Output
        if ( FBuild::Get().GetOptions().m_CacheVerbose )
        {
            FLOG_OUTPUT( "Obj: %s\n"
                         " - Cache Store Fail: %u ms '%s'\n",
                         GetName().Get(), uint32_t( t.GetElapsedMS() ), cacheFileName.Get() );
        }
    }
}

// GetExtraCacheFilePaths
//------------------------------------------------------------------------------
void ObjectNode::GetExtraCacheFilePaths( const Job * job, Array< AString > & outFileNames ) const
{
    const Node * node = job->GetNode();
    if ( node->GetType() != Node::OBJECT_NODE )
    {
        return;
    }

    const ObjectNode * objectNode = node->CastTo< ObjectNode >();

    // MSVC precompiled headers have an extra file
    if ( objectNode->m_CompilerFlags.IsCreatingPCH() && objectNode->m_CompilerFlags.IsMSVC() )
    {
        // .pch.obj
        outFileNames.Append( m_PCHObjectFileName );
    }

    // MSVC static analysis adds extra files
    if ( objectNode->m_CompilerFlags.IsUsingStaticAnalysisMSVC() )
    {
        if ( objectNode->m_CompilerFlags.IsCreatingPCH() )
        {
            // .pchast (precompiled headers only)

            // Get file name start
            ASSERT( PathUtils::IsFullPath( m_PCHObjectFileName ) ); // Something is terribly wrong

            AStackString<> pchASTFileName( m_PCHObjectFileName );
            if ( pchASTFileName.EndsWithI( ".obj" ) )
            {
                pchASTFileName.SetLength( pchASTFileName.GetLength() - 4 );
            }

            pchASTFileName += "ast";
            outFileNames.Append( pchASTFileName );
        }

        // .nativecodeanalysis.xml (all files)
        AStackString<> xmlFileName;
        GetNativeAnalysisXMLPath( xmlFileName );
        outFileNames.Append( xmlFileName );
    }

    // Gcov coverage adds extra file
    if ( objectNode->m_CompilerFlags.IsUsingGcovCoverage() )
    {
        // .gcno
        AStackString<> gcnoFileName;
        GetGCNOPath( gcnoFileName );
        outFileNames.Append( gcnoFileName );
    }
}

// EmitCompilationMessage
//------------------------------------------------------------------------------
void ObjectNode::EmitCompilationMessage( const Args & fullArgs, bool useDeoptimization, bool stealingRemoteJob, bool racingRemoteJob, bool useDedicatedPreprocessor, bool isRemote ) const
{
    // print basic or detailed output, depending on options
    // we combine everything into one string to ensure it is contiguous in
    // the output
    AStackString<> output;
    if ( FBuild::IsValid()  && FBuild::Get().GetOptions().m_ShowCommandSummary )
    {
        output += "Obj: ";
        if ( useDeoptimization )
        {
            output += "**Deoptimized** ";
        }
        if ( IsIsolatedFromUnity() )
        {
            output += "**Isolated** ";
        }
        output += GetName();
        if ( racingRemoteJob )
        {
            output += " <LOCAL RACE>";
        }
        else if ( stealingRemoteJob )
        {
            output += " <LOCAL>";
        }
        output += '\n';
    }
    if ( ( FBuild::IsValid() && FBuild::Get().GetOptions().m_ShowCommandLines ) || isRemote )
    {
        output += useDedicatedPreprocessor ? GetDedicatedPreprocessor()->GetExecutable().Get() : GetCompiler() ? GetCompiler()->GetExecutable().Get() : "";
        output += ' ';
        output += fullArgs.GetRawArgs();
        output += '\n';
    }
    FLOG_OUTPUT( output );
}

// BuildArgs
//------------------------------------------------------------------------------
bool ObjectNode::BuildArgs( const Job * job, Args & fullArgs, Pass pass, bool useDeoptimization, bool showIncludes, bool useSourceMapping, bool finalize, const AString & overrideSrcFile ) const
{
    PROFILE_FUNCTION;

    Array< AString > tokens( 1024, true );

    const bool useDedicatedPreprocessor = ( ( pass == PASS_PREPROCESSOR_ONLY ) && GetDedicatedPreprocessor() );
    if ( useDedicatedPreprocessor )
    {
        m_PreprocessorOptions.Tokenize( tokens );
    }
    else if ( useDeoptimization )
    {
        ASSERT( !m_CompilerOptionsDeoptimized.IsEmpty() );
        m_CompilerOptionsDeoptimized.Tokenize( tokens );
    }
    else
    {
        m_CompilerOptions.Tokenize( tokens );
    }
    fullArgs.Clear();

    // Get base path if needed
    AStackString<> basePath;
    const bool useRelativePaths = job->IsLocal() && // TODO:C We'd want to support this remotely as well
                                  job->GetNode()->CastTo<ObjectNode>()->GetCompiler()->GetUseRelativePaths();
    if ( useRelativePaths )
    {
        basePath = FBuild::Get().GetOptions().GetWorkingDir(); // NOTE: FBuild only valid locally
        PathUtils::EnsureTrailingSlash( basePath );
    }

    const CompilerFlags & flags = useDedicatedPreprocessor ? m_PreprocessorFlags : m_CompilerFlags;

    const bool forceColoredDiagnostics = ( flags.IsDiagnosticsColorAuto() && ( Env::IsStdOutRedirected() == false ) );

    UniquePtr<CompilerDriverBase, DeleteDeletor> driver;
    CreateDriver( flags, job->GetRemoteSourceRoot(), driver );

    driver->SetOverrideSourceFile( overrideSrcFile );
    driver->SetRelativeBasePath( basePath );
    driver->SetForceColoredDiagnostics( forceColoredDiagnostics );
    driver->SetUseSourceMapping( ( useSourceMapping && job->IsLocal() ) ? GetCompiler()->GetSourceMapping() : AString::GetEmpty() );

    // Adjust args for as needed for the given compiler
    const size_t numTokens = tokens.GetSize();
    for ( size_t i = 0; i < numTokens; ++i )
    {
        // current token
        const AString & token = tokens[ i ];
        const AString & nextToken = ( i < ( numTokens - 1 ) ) ? tokens[ i + 1 ] : AString::GetEmpty();

        // Handle Preprocessor args adjustment
        if ( ( pass == PASS_PREPROCESSOR_ONLY ) && driver->ProcessArg_PreprocessorOnly( token, i, nextToken, fullArgs ) )
        {
            continue;
        }

        // Handle compiling preprocessed output args adjustment
        if ( ( pass == PASS_COMPILE_PREPROCESSED ) && driver->ProcessArg_CompilePreprocessed( token, i, nextToken, job->IsLocal(), fullArgs ) )
        {
            continue;
        }

        // Handle general args adjustment
        if ( driver->ProcessArg_Common( token, i, fullArgs ) )
        {
            continue;
        }

        // Handle build-time substitutions
        if ( driver->ProcessArg_BuildTimeSubstitution( token, i, fullArgs ) )
        {
            continue;
        }

        // untouched token
        fullArgs += token;
        fullArgs.AddDelimiter();
    }

    // Add additional compiler-specific args
    if ( pass == PASS_PREPROCESSOR_ONLY )
    {
        driver->AddAdditionalArgs_Preprocessor( fullArgs );
    }
    driver->AddAdditionalArgs_Common( job->IsLocal(), fullArgs );

    if ( showIncludes )
    {
        fullArgs += " /showIncludes"; // we'll extract dependency information from this
    }

    // Skip finalization?
    if ( finalize == false )
    {
        return true;
    }

    // Handle all the special needs of args
    AStackString<> remoteCompiler;
    if ( job->IsLocal() == false )
    {
        job->GetToolManifest()->GetRemoteFilePath( 0, remoteCompiler );
    }
    const AString& compiler = job->IsLocal() ? GetCompiler()->GetExecutable() : remoteCompiler;
    if ( fullArgs.Finalize( compiler, GetName(), GetResponseFileMode() ) == false )
    {
        return false; // Finalize will have emitted an error
    }

    return true;
}

// ExpandCompilerForceUsing
//------------------------------------------------------------------------------
void ObjectNode::ExpandCompilerForceUsing( Args & fullArgs, const AString & pre, const AString & post ) const
{
    const size_t startIndex = 2 + ( !m_PrecompiledHeader.IsEmpty() ? 1u : 0u ) + ( !m_Preprocessor.IsEmpty() ? 1u : 0u ); // Skip Compiler, InputFile, PCH and Preprocessor
    const size_t endIndex = m_StaticDependencies.GetSize();
    for ( size_t i=startIndex; i<endIndex; ++i )
    {
        const Node * n = m_StaticDependencies[ i ].GetNode();

        fullArgs += pre;
        fullArgs += n->GetName();
        fullArgs += post;
        fullArgs.AddDelimiter();
    }
}

// BuildPreprocessedOutput
//------------------------------------------------------------------------------
bool ObjectNode::BuildPreprocessedOutput( const Args & fullArgs, Job * job, bool useDeoptimization ) const
{
    const bool useDedicatedPreprocessor = ( GetDedicatedPreprocessor() != nullptr );
    EmitCompilationMessage( fullArgs, useDeoptimization, false, false, useDedicatedPreprocessor );

    // spawn the process
    CompileHelper ch( false ); // don't handle output (we'll do that)
    // TODO:A Add checks in BuildArgs for length of dedicated preprocessor
    if ( !ch.SpawnCompiler( job, GetName(),
         useDedicatedPreprocessor ? GetDedicatedPreprocessor() : GetCompiler(),
         useDedicatedPreprocessor ? GetDedicatedPreprocessor()->GetExecutable() : GetCompiler()->GetExecutable(),
         fullArgs ) )
    {
        // only output errors in failure case
        // (as preprocessed output goes to stdout, normal logging is pushed to
        // stderr, and we don't want to see that unless there is a problem)
        // NOTE: Output is omitted in case the compiler has been aborted because we don't care about the errors
        // caused by the manual process abortion (process killed)
        if ( ( ch.GetResult() != 0 ) && !ch.HasAborted() )
        {
            // Use the error text, but if it's empty, use the output
            if ( ch.GetErr().IsEmpty() == false )
            {
                DumpOutput( job, GetName(), ch.GetErr() );
            }
            else
            {
                DumpOutput( job, GetName(), ch.GetOut() );
            }
        }

        return false; // SpawnCompiler will have emitted error
    }

    // take a copy of the output because ReadAllData uses huge buffers to avoid re-sizing
    TransferPreprocessedData( ch.GetOut().Get(), ch.GetOut().GetLength(), job );

    return true;
}

// LoadStaticSourceFileForDistribution
//------------------------------------------------------------------------------
bool ObjectNode::LoadStaticSourceFileForDistribution( const Args & fullArgs, Job * job, bool useDeoptimization ) const
{
    // PreProcessing for SimpleDistribution is just loading the source file

    const bool useDedicatedPreprocessor = ( GetDedicatedPreprocessor() != nullptr );
    EmitCompilationMessage(fullArgs, useDeoptimization, false, false, useDedicatedPreprocessor);

    const AString & fileName = job->GetNode()->CastTo<ObjectNode>()->GetSourceFile()->CastTo<FileNode>()->GetName();

    // read the file into memory
    FileStream fs;
    if ( fs.Open( fileName.Get(), FileStream::READ_ONLY ) == false )
    {
        FLOG_ERROR( "Error: opening file '%s' while loading source file for transport\n", fileName.Get() );
        return false;
    }
    const uint32_t contentSize = (uint32_t)fs.GetFileSize();
    UniquePtr< void > mem( ALLOC( contentSize ) );
    if ( fs.Read( mem.Get(), contentSize ) != contentSize )
    {
        FLOG_ERROR( "Error: reading file '%s' in Compiler ToolManifest\n", fileName.Get() );
        return false;
    }

    job->OwnData( mem.Release(), contentSize );

    return true;
}

// TransferPreprocessedData
//------------------------------------------------------------------------------
void ObjectNode::TransferPreprocessedData( const char * data, size_t dataSize, Job * job ) const
{
    // We will trim the buffer
    const char* outputBuffer = data;
    const size_t outputBufferSize = dataSize;
    size_t newBufferSize = outputBufferSize;
    char * bufferCopy = nullptr;

    #if defined( __WINDOWS__ )
        // VS 2012 sometimes generates corrupted code when preprocessing an already preprocessed file when it encounters
        // enum definitions.
        // Example:
        //      enum dateorder
        //      {
        //          no_order, dmy, mdy, ymd, ydm
        //      };
        // Becomes:
        //      enummdateorder
        //      {
        //          no_order, dmy, mdy, ymd, ydm
        //      };
        // And then compilation fails.
        //
        // Adding a space between the enum keyword and the name avoids the bug.
        // This bug is fixed in VS2013 or later.
        bool doVS2012Fixup = false;
        if ( GetCompiler()->GetType() == Node::COMPILER_NODE )
        {
            const CompilerNode* cn = GetCompiler();
            doVS2012Fixup = cn->IsVS2012EnumBugFixEnabled();
        }

        if ( doVS2012Fixup )
        {
            Array< const char * > enumsFound( 2048, true );
            const char BUGGY_CODE[] = "enum ";
            const char* workBuffer = outputBuffer;
            ASSERT( workBuffer[ outputBufferSize ] == '\0' );

            // First scan the buffer to find all occurences of the enums.
            // This will then let us resize the buffer to the appropriate size.
            // Keeping the found enums let us avoid searching for them twice.
            uint32_t nbrEnumsFound = 0;
            const char * buggyEnum = nullptr;
            for (;;)
            {
                buggyEnum = strstr( workBuffer, BUGGY_CODE );
                if ( buggyEnum == nullptr )
                {
                    break;
                }
                ++nbrEnumsFound;
                enumsFound.Append( buggyEnum );
                workBuffer = buggyEnum + sizeof( BUGGY_CODE ) - 1;
            }
            ASSERT( enumsFound.GetSize() == nbrEnumsFound );

            // Now allocate the new buffer with enough space to add a space after each enum found
            newBufferSize = outputBufferSize + nbrEnumsFound;
            bufferCopy = (char *)ALLOC( newBufferSize + 1 ); // null terminator for include parser

            uint32_t enumIndex = 0;
            workBuffer = outputBuffer;
            char * writeDest = bufferCopy;
            size_t sizeLeftInSourceBuffer = outputBufferSize;
            buggyEnum = nullptr;
            for (;;)
            {
                if ( enumIndex < nbrEnumsFound )
                {
                    buggyEnum = enumsFound[ enumIndex ];
                    ++enumIndex;
                }
                else
                {
                    buggyEnum = nullptr;
                }

                if ( buggyEnum == nullptr )
                {
                    // Copy the rest of the data.
                    memcpy( writeDest, workBuffer, sizeLeftInSourceBuffer );
                    break;
                }

                // Copy what's before the enum + the enum.
                size_t sizeToCopy = (size_t)( buggyEnum - workBuffer );
                sizeToCopy += ( sizeof( BUGGY_CODE ) - 1 );
                memcpy( writeDest, workBuffer, sizeToCopy );
                writeDest += sizeToCopy;

                // Add a space
                *writeDest = ' ';
                ++writeDest;

                ASSERT( sizeLeftInSourceBuffer >= sizeToCopy );
                sizeLeftInSourceBuffer -= sizeToCopy;
                workBuffer += sizeToCopy;
            }

            bufferCopy[ newBufferSize ] = 0; // null terminator for include parser
        }
        else
    #endif
    {
        bufferCopy = (char *)ALLOC( newBufferSize + 1 ); // null terminator for include parser
        memcpy( bufferCopy, outputBuffer, newBufferSize );
        bufferCopy[ newBufferSize ] = 0; // null terminator for include parser
    }

    job->OwnData( bufferCopy, newBufferSize );
}

// WriteTmpFile
//------------------------------------------------------------------------------
bool ObjectNode::WriteTmpFile( Job * job, AString & tmpDirectory, AString & tmpFileName ) const
{
    ASSERT( job->GetData() && job->GetDataSize() );

    const Node * sourceFile = GetSourceFile();
    const uint32_t sourceNameHash = xxHash::Calc32( sourceFile->GetName().Get(), sourceFile->GetName().GetLength() );

    FileStream tmpFile;
    AStackString<> fileName( sourceFile->GetName().FindLast( NATIVE_SLASH ) + 1 );
    if ( IsGCC() )
    {
        // Add extension to the name of the temporary file that corresponds to
        // a preprocessed variant of the original extension.
        // That way GCC will be able to deduce the same language from the name
        // of temporary file as it would do from the original name.
        const char * lastDot = fileName.FindLast( '.' );
        if ( ( lastDot != nullptr ) && ( lastDot[1] != '\0' ) )
        {
            AStackString<> extension( lastDot + 1 );
            if ( extension == "c" )
            {
                fileName += ".i";
            }
            else if ( ( extension == "cpp" ) || ( extension == "cc" ) || ( extension == "cxx" ) || ( extension == "c++" || extension == "cp" || extension == "CPP" || extension == "C" ) )
            {
                fileName += ".ii";
            }
            else if ( extension == "m" )
            {
                fileName += ".mi";
            }
            else if ( ( extension == "mm" ) || ( extension == "M" ) )
            {
                fileName += ".mii";
            }
            else if ( ( extension == "F" ) || ( extension == "fpp" ) || ( extension == "FPP" ) )
            {
                fileName += ".f";
            }
            else if ( extension == "FOR" )
            {
                fileName += ".for";
            }
            else if ( extension == "FTN" )
            {
                fileName += ".ftn";
            }
            else if ( extension == "F90" )
            {
                fileName += ".f90";
            }
            else if ( extension == "F95" )
            {
                fileName += ".f95";
            }
            else if ( extension == "F03" )
            {
                fileName += ".f03";
            }
            else if ( extension == "F08" )
            {
                fileName += ".f08";
            }
            else if ( ( extension == "S" ) || ( extension == "sx" ) )
            {
                fileName += ".s";
            }
        }
    }

    void const * dataToWrite = job->GetData();
    size_t dataToWriteSize = job->GetDataSize();

    // handle compressed data
    Compressor c; // scoped here so we can access decompression buffer
    if ( job->IsDataCompressed() )
    {
        VERIFY( c.Decompress( dataToWrite ) );
        dataToWrite = c.GetResult();
        dataToWriteSize = c.GetResultSize();
    }

    WorkerThread::GetTempFileDirectory( tmpDirectory );
    tmpDirectory.AppendFormat( "%08X%c", sourceNameHash, NATIVE_SLASH );
    if ( FileIO::DirectoryCreate( tmpDirectory ) == false )
    {
        job->Error( "Failed to create temp directory. Error: %s TmpDir: '%s' Target: '%s'", LAST_ERROR_STR, tmpDirectory.Get(), GetName().Get() );
        job->OnSystemError();
        return NODE_RESULT_FAILED;
    }
    tmpFileName = tmpDirectory;
    tmpFileName += fileName;
    if ( WorkerThread::CreateTempFile( tmpFileName, tmpFile ) == false )
    {
        FileIO::WorkAroundForWindowsFilePermissionProblem( tmpFileName, FileStream::WRITE_ONLY, 10 ); // 10s max wait

        // Try again
        if ( WorkerThread::CreateTempFile( tmpFileName, tmpFile ) == false )
        {
            job->Error( "Failed to create temp file. Error: %s TmpFile: '%s' Target: '%s'", LAST_ERROR_STR, tmpFileName.Get(), GetName().Get() );
            job->OnSystemError();
            return NODE_RESULT_FAILED;
        }
    }
    if ( tmpFile.Write( dataToWrite, dataToWriteSize ) != dataToWriteSize )
    {
        job->Error( "Failed to write to temp file. Error: %s TmpFile: '%s' Target: '%s'", LAST_ERROR_STR, tmpFileName.Get(), GetName().Get() );
        job->OnSystemError();
        return NODE_RESULT_FAILED;
    }
    tmpFile.Close();

    FileIO::WorkAroundForWindowsFilePermissionProblem( tmpFileName );

    // On remote workers, free compressed buffer as we don't need it anymore
    // This reduces memory consumed on the remote worker.
    if ( job->IsLocal() == false )
    {
        job->OwnData( nullptr, 0, false ); // Free compressed buffer
    }

    return true;
}

// BuildFinalOutput
//------------------------------------------------------------------------------
bool ObjectNode::BuildFinalOutput( Job * job, const Args & fullArgs ) const
{
    // Use the remotely synchronized compiler if building remotely
    AStackString<> compiler;
    AStackString<> workingDir;
    if ( job->IsLocal() )
    {
        compiler = GetCompiler()->GetExecutable();
    }
    else
    {
        ASSERT( job->GetToolManifest() );
        job->GetToolManifest()->GetRemoteFilePath( 0, compiler );
        job->GetToolManifest()->GetRemotePath( workingDir );
    }

    // spawn the process
    CompileHelper ch( true, job->GetAbortFlagPointer() );
    if ( !ch.SpawnCompiler( job, GetName(), GetCompiler(), compiler, fullArgs, workingDir.IsEmpty() ? nullptr : workingDir.Get() ) )
    {
        // did spawn fail, or did we spawn and fail to compile?
        if ( ch.GetResult() != 0 )
        {
            // failed to compile

            // for remote jobs, we must serialize the errors to return with the job
            if ( job->IsLocal() == false )
            {
                UniquePtr< char > mem( (char *)ALLOC( ch.GetOut().GetLength() + ch.GetErr().GetLength() ) );
                memcpy( mem.Get(), ch.GetOut().Get(), ch.GetOut().GetLength() );
                memcpy( mem.Get() + ch.GetOut().GetLength(), ch.GetErr().Get(), ch.GetErr().GetLength() );
                job->OwnData( mem.Release(), ( ch.GetOut().GetLength() + ch.GetErr().GetLength() ) );
            }
        }

        return false; // compile has logged error
    }
    else
    {
        // Handle warnings for compilation that passed
        if ( ch.GetResult() == 0 )
        {
            if ( IsMSVC() )
            {
                if ( IsWarningsAsErrorsMSVC() == false )
                {
                    HandleWarningsMSVC( job, GetName(), ch.GetOut() );
                }
            }
            else if ( IsClangCl() )
            {
                if ( IsWarningsAsErrorsMSVC() == false )
                {
                    HandleWarningsClangCl( job, GetName(), ch.GetErr() );
                    HandleWarningsClangCl( job, GetName(), ch.GetOut() );
                }
            }
            else if ( IsClang() || IsGCC() )
            {
                if ( IsWarningsAsErrorsClangGCC() == false )
                {
                    HandleWarningsClangGCC( job, GetName(), ch.GetOut() );
                }
            }
        }

        // Special case for clang static analysis which doesn't write any
        // output file to disk. In that case, we write the static analysis
        // results as the output. This avoids a "file missing despite success"
        // error
        if ( ch.GetResult() == 0 )
        {
            if ( IsClang() || IsClangCl() )
            {
                if ( FileIO::FileExists( GetName().Get() ) == false )
                {
                    FileStream f;
                    if ( ( f.Open( GetName().Get(), FileStream::WRITE_ONLY ) == false ) ||
                         ( f.WriteBuffer( ch.GetErr().Get(), ch.GetErr().GetLength() ) != ch.GetErr().GetLength() ) )
                    {
                        FLOG_ERROR( "Error %s writing analysis results: %s", LAST_ERROR_STR, GetName().Get() );
                    }
                }
            }
        }
    }

    return true;
}

// CompileHelper::CONSTRUCTOR
//------------------------------------------------------------------------------
ObjectNode::CompileHelper::CompileHelper( bool handleOutput, const volatile bool * abortPointer )
    : m_HandleOutput( handleOutput )
    , m_Process( FBuild::GetAbortBuildPointer(), abortPointer )
    , m_Result( 0 )
{
}

// CompileHelper::DESTRUCTOR
//------------------------------------------------------------------------------
ObjectNode::CompileHelper::~CompileHelper() = default;

// CompilHelper::SpawnCompiler
//------------------------------------------------------------------------------
bool ObjectNode::CompileHelper::SpawnCompiler( Job * job,
                                               const AString & name,
                                               const CompilerNode * compilerNode,
                                               const AString & compiler,
                                               const Args & fullArgs,
                                               const char * workingDir )
{
    const char * environmentString = nullptr;
    if ( ( job->IsLocal() == false ) && ( job->GetToolManifest() ) )
    {
        environmentString = job->GetToolManifest()->GetRemoteEnvironmentString();
    }
    else
    {
        environmentString = compilerNode->GetEnvironmentString();
    }

    // spawn the process
    if ( false == m_Process.Spawn( compiler.Get(),
                                   fullArgs.GetFinalArgs().Get(),
                                   workingDir,
                                   environmentString ) )
    {
        if ( m_Process.HasAborted() )
        {
            return false;
        }

        job->Error( "Failed to spawn process. Error: %s Target: '%s'\n", LAST_ERROR_STR, name.Get() );
        job->OnSystemError();
        return false;
    }

    // capture all of the stdout and stderr
    m_Process.ReadAllData( m_Out, m_Err );

    // Get result
    m_Result = m_Process.WaitForExit();
    if ( m_Process.HasAborted() )
    {
        return false;
    }

    // Handle special types of failures
    HandleSystemFailures( job, m_Result, m_Out, m_Err );

    #if defined( ENABLE_FAKE_SYSTEM_FAILURE )
        // Fake system failure for tests
        if ( ( job->IsLocal() == false ) && ( sFakeSystemFailureState.Load() > DISABLED ) )
        {
            // Wait until racing
            while ( sFakeSystemFailureState.Load() != RACING )
            {
                Thread::Sleep( 1 );
            }
            
            // Add fake failure
            ASSERT( m_Result == 0 ); // Should not have real failures if we're faking them
            m_Result = 1;
            job->Error( "Injecting system failure (sFakeSystemFailure)\n" );
            job->OnSystemError();
            
            // Clear failure state
            sFakeSystemFailureState.Store( DISABLED );
        }
    #endif

    if ( m_HandleOutput )
    {
        if ( job->IsLocal() && FBuild::Get().GetOptions().m_ShowCommandOutput )
        {
            // Suppress /showIncludes - TODO:C leave in if user specified it
            StackArray< AString > exclusions;
            if ( ( compilerNode->GetCompilerFamily() == CompilerNode::CompilerFamily::MSVC ) &&
                ( fullArgs.GetFinalArgs().Find( " /showIncludes" ) ) )
            {
                exclusions.EmplaceBack( "Note: including file:" );
            }

            Node::DumpOutput( job, m_Out, &exclusions );
            Node::DumpOutput( job, m_Err, &exclusions );
        }
        else
        {
            // output any errors (even if succeeded, there might be warnings)
            if ( m_Err.IsEmpty() == false )
            {
                const bool treatAsWarnings = true; // change msg formatting
                DumpOutput( job, name, m_Err, treatAsWarnings );
            }
        }
    }

    // failed?
    if ( m_Result != 0 )
    {
        // output 'stdout' which may contain errors for some compilers
        if ( m_HandleOutput )
        {
            DumpOutput( job, name, m_Out );
        }

        job->Error( "Failed to build Object. Error: %s Target: '%s'\n", ERROR_STR( m_Result ), name.Get() );

        return false;
    }

    return true;
}

// HandleSystemFailures
//------------------------------------------------------------------------------
/*static*/ void ObjectNode::HandleSystemFailures( Job * job, int result, const AString & stdOut, const AString & stdErr )
{
    // Only remote compilation has special cases. We don't touch local failures.
    if ( job->IsLocal() )
    {
        return;
    }

    // Nothing to check if everything is ok
    if ( result == 0 )
    {
        return;
    }

    const ObjectNode * objectNode = job->GetNode()->CastTo< ObjectNode >();

    // General process failures
    #if defined( __WINDOWS__ )
        // If remote PC is shutdown by user, compiler can be terminated
        if ( ( (uint32_t)result == 0x40010004 ) || // DBG_TERMINATE_PROCESS
             ( (uint32_t)result == 0xC000013A ) || // STATUS_CONTROL_C_EXIT - Occurs if remote user forcibly ended the process
             ( (uint32_t)result == 0xC0000142 ) )  // STATUS_DLL_INIT_FAILED - Occurs if remote PC is stuck on force reboot dialog during shutdown
        {
            job->OnSystemError(); // task will be retried on another worker
            return;
        }

        // When a process is terminated by a user on Windows, the return code can
        // be 1. There seems to be no definitive way to differentiate this from
        // a process exiting with return code 1, so we default to considering it a
        // system failure, unless we can detect some specific situations.
        if ( result == 0x1 ) // ERROR_INVALID_FUNCTION
        {
            bool treatAsSystemError = true;

            // Some compilers (like Clang) return 1 when there are compile errors
            // and write those errors to stderr
            // don't consider this a system failure if there are compile errors
            if ( stdErr.IsEmpty() == false )
            {
                treatAsSystemError = false;
            }

            if ( treatAsSystemError )
            {
                job->OnSystemError(); // task will be retried on another worker
                return;
            }
        }

        // This error was observed remotely without a clear cause
        if ( result == 0x4 ) // ERROR_TOO_MANY_OPEN_FILES
        {
            job->OnSystemError(); // task will be retried on another worker
            return;
        }

        // If DLLs are not correctly sync'd, add an extra message to help the user
        if ( (uint32_t)result == 0xC000007B ) // STATUS_INVALID_IMAGE_FORMAT
        {
            job->Error( "Remote failure: STATUS_INVALID_IMAGE_FORMAT (0xC000007B) - Check Compiler() settings!\n" );
            return;
        }
        if ( (uint32_t)result == 0xC0000135 ) // STATUS_DLL_NOT_FOUND
        {
            job->Error( "Remote failure: STATUS_DLL_NOT_FOUND (0xC0000135) - Check Compiler() settings!\n" );
            return;
        }
    #endif

    // Compiler specific failures

    #if defined( __WINDOWS__ )
        // MSVC errors
        if ( objectNode->IsMSVC() )
        {
            // But we need to determine if it's actually an out of space
            // (rather than some compile error with missing file(s))
            // These error codes have been observed in the wild
            if ( stdOut.Find( "C1082" ) ||
                 stdOut.Find( "C1085" ) ||
                 stdOut.Find( "C1088" ) )
            {
                job->OnSystemError();
                return;
            }

            // If the compiler can fail with C1083 on the remote host for at least the following
            // reasons:
            //     a) Failed to create a temp file (C1083: Cannot open compiler intermediate file)
            //          - This was seen when the tmp dir was full (tmp file creation failed)
            //     b) Failed to write an extra output file (C1083: Cannot open compiler generated file)
            //          - This was seen when using /sourceDependencies and the output folder didn't exist
            if ( stdOut.Find( "C1083" ) )
            {
                job->OnSystemError();
                return;
            }

            // The MSVC compiler can fail with "compiler is out of heap space" even if
            // using the 64bit toolchain. This failure can be intermittent and not
            // repeatable with the same code on a different machine, so we don't want it
            // to fail the build.
            if ( stdOut.Find( "C1060" ) )
            {
                // If either of these are present
                //  - C1076 : compiler limit : internal heap limit reached; use /Zm to specify a higher limit
                //  - C3859 : virtual memory range for PCH exceeded; please recompile with a command line option of '-Zmvalue' or greater
                // then the issue is related to compiler settings.
                // If they are not present, it's a system error, possibly caused by system resource
                // exhaustion on the remote machine
                if ( ( stdOut.Find( "C1076" ) == nullptr ) &&
                     ( stdOut.Find( "C3859" ) == nullptr ) )
                {
                    job->OnSystemError();
                    return;
                }
            }

            // If the compiler crashed (Internal Compiler Error), treat this
            // as a system error so it will be retried, since it can alse be
            // the result of faulty hardware.
            if ( stdOut.Find( "C1001" ) )
            {
                job->OnSystemError();
                return;
            }

            // Error messages above also contains this text
            // (We check for this message additionally to handle other error codes
            //  that may not have been observed yet)
            // TODO:C Should we check for localized msg?
            if ( stdOut.Find( "No space left on device" ) )
            {
                job->OnSystemError();
                return;
            }
        }
    #endif

    // Clang
    if ( objectNode->IsClang() || objectNode->IsClangCl() )
    {
        // When clang fails due to low disk space
        // TODO:C Should we check for localized msg?
        if ( stdErr.Find( "IO failure on output stream" ) )
        {
            job->OnSystemError();
            return;
        }
    }

    // GCC
    if ( objectNode->IsGCC() )
    {
        // When gcc fails due to low disk space
        // TODO:C Should we check for localized msg?
        if ( stdErr.Find( "No space left on device" ) )
        {
            job->OnSystemError();
            return;
        }
    }

    #if !defined( __WINDOWS__) 
        (void)stdOut; // No checks use stdOut outside of Windows right now
    #endif
}

// ShouldUseDeoptimization
//------------------------------------------------------------------------------
bool ObjectNode::ShouldUseDeoptimization() const
{
    if ( IsUnity() )
    {
        return false; // disabled for Unity files (which are always writable)
    }

    if ( ( m_DeoptimizeWritableFilesWithToken == false ) &&
         ( m_DeoptimizeWritableFiles == false ) )
    {
        return false; // feature not enabled
    }

    // Neither flag should be set for the creation of Precompiled Headers
    ASSERT( IsCreatingPCH() == false );

    if ( FileIO::GetReadOnly( GetSourceFile()->GetName() ) )
    {
        return false; // file is read only (not modified)
    }

    if ( m_DeoptimizeWritableFiles )
    {
        return true; // file modified - deoptimize with or without token
    }

    // does file contain token?
    FileStream fs;
    if ( fs.Open( GetSourceFile()->GetName().Get(), FileStream::READ_ONLY ) )
    {
        const size_t bytesToRead = Math::Min< size_t >( 1024, (size_t)fs.GetFileSize() );
        char buffer[ 1025 ];
        if ( fs.Read( buffer, bytesToRead ) == bytesToRead )
        {
            buffer[ bytesToRead ] = 0;
            if ( strstr( buffer, "FASTBUILD_DEOPTIMIZE_OBJECT" ) )
            {
                return true;
            }
            return false; // token not present
        }
    }

    // problem reading file - TODO:B emit an error?
    return false;
}

// ShouldUseCache
//------------------------------------------------------------------------------
bool ObjectNode::ShouldUseCache() const
{
    bool useCache = IsCacheable() &&
                    m_AllowCaching &&
                    ( FBuild::Get().GetOptions().m_UseCacheRead ||
                     FBuild::Get().GetOptions().m_UseCacheWrite );
    if ( IsIsolatedFromUnity() )
    {
        // disable caching for locally modified files (since they will rarely if ever get a hit)
        useCache = false;
    }
    if ( IsMSVC() && IsUsingPCH() )
    {
        // If the PCH is not in the cache, then no point looking there
        // for objects and also no point storing them
        if ( GetPrecompiledHeader()->m_PCHCacheKey == 0 )
        {
            return false;
        }
    }
    return useCache;
}

// GetResponseFileMode
//------------------------------------------------------------------------------
ArgsResponseFileMode ObjectNode::GetResponseFileMode() const
{
    // User forces response files to be used, regardless of args length?
    if ( GetCompiler() && GetCompiler()->ShouldForceResponseFileUse() )
    {
        return ArgsResponseFileMode::ALWAYS;
    }

    // User explicitly says we can use response file if needed?
    if ( GetCompiler() && GetCompiler()->CanUseResponseFile() )
    {
        return ArgsResponseFileMode::IF_NEEDED;
    }

    // Detect a compiler that supports response file args?
    #if defined( __WINDOWS__ )
        // Generally only windows applications support response files (to overcome Windows command line limits)
        // TODO:C This logic is Windows only as that's how it was originally implemented. It seems we
        // probably want this for other platforms as well though.
        if ( IsMSVC() ||
             IsGCC() ||
             IsSNC() ||
             IsClang() ||
             IsClangCl() ||
             IsCodeWarriorWii() ||
             IsGreenHillsWiiU() )
        {
            return ArgsResponseFileMode::IF_NEEDED;
        }
    #endif

    // Cannot use response files
    return ArgsResponseFileMode::NEVER;
}

// GetVBCCPreprocessedOutput
//------------------------------------------------------------------------------
bool ObjectNode::GetVBCCPreprocessedOutput( ConstMemoryStream & outStream ) const
{
    // Filename matches the source file, but with extension replaced
    const AString & sourceFileName = GetSourceFile()->GetName();
    const char * lastDot = sourceFileName.FindLast( '.' );
    lastDot = lastDot ? lastDot : sourceFileName.GetEnd();
    AStackString<> preprocessedFile( sourceFileName.Get(), lastDot );
    preprocessedFile += ".i";

    // Try to open the file
    FileStream f;
    if ( !f.Open( preprocessedFile.Get(), FileStream::READ_ONLY ) )
    {
        FLOG_ERROR( "Failed to open preprocessed file '%s'", preprocessedFile.Get() );
        return false;
    }

    // Allocate memory
    const size_t memSize = (size_t)f.GetFileSize();
    char * mem = (char *)ALLOC( memSize + 1 ); // +1 so we can null terminate
    outStream.Replace( mem, memSize, true ); // true = outStream now owns memory

    // Read contents
    if ( (size_t)f.ReadBuffer( mem, memSize ) != memSize )
    {
        FLOG_ERROR( "Failed to read preprocessed file '%s'", preprocessedFile.Get() );
        return false;
    }
    mem[ memSize ] = 0; // null terminate text buffer for parsing convenience

    return true;
}

// DoClangUnityFixup
//------------------------------------------------------------------------------
void ObjectNode::DoClangUnityFixup( Job * job ) const
{
    // Fixup preprocessed output so static analysis works well with Unity
    //
    // Static analysis only analyzes the "topmost" file, which in Unity is the
    // Unity.cpp which contains no code. The compiler know which file is the topmost
    // file by checking the directives left by the preprocessor, as described here:
    //  - https://gcc.gnu.org/onlinedocs/cpp/Preprocessor-Output.html
    //
    // Be removing the "push" flags the preprocesser adds (1) when leaving the main cpp
    // file and entering an inluded file only for the Unity, the compiler thinks
    // the included files are the top-level files and applies analysis the same way
    // as when they are built outside of Unity.
    //
    // We remove the "pop" flags (2) when returning to the unity as these must match the
    // "pop"s
    //
    // We do this fixup even if not using -Xanalyze, so that:
    // a) the behaviour is consistent, avoiding any problems that might show up only
    //    with static analysis
    // b) this behaviour may be useful for other types of warnings for similar reasons
    //    (i.e. if Clang suppresses then because it thinks a file is not the "main" file)
    //

    // Sanity checks
    ASSERT( IsClang() || IsClangCl() ); // Only necessary for Clang
    ASSERT( IsUnity() ); // Only makes sense to for Unity
    ASSERT( job->IsDataCompressed() == false ); // Can't fixup compressed data
    ASSERT( job->IsLocal() ); // Assuming we're doing this on the local machine (using FBuild singleton lower)

    // We'll walk the output and fix it up in-place

    AStackString<> srcFileName( GetSourceFile()->GetName() );
    #if defined( __WINDOWS__ )
        // Clang escapes backslashes, so we must do the same
        srcFileName.Replace( "\\", "\\\\" );
    #endif

    // Build the string used to find "pop" directives when returning to this file
    AStackString<> popDirectiveString;
    popDirectiveString = " \"";
    popDirectiveString += srcFileName;
    popDirectiveString += "\" 2"; // 2 is "pop" flag

    // Find the first instance of the primary filename (this ensured we ignore any
    // injected "-include" stuff before that)
    char * pos = strstr( (char *)job->GetData(), srcFileName.Get() );
    if ( pos == nullptr )
    {
        // If not found, try relative path
        AStackString<> basePath( FBuild::Get().GetOptions().GetWorkingDir() ); // NOTE: FBuild only valid locally
        PathUtils::EnsureTrailingSlash( basePath );

        AStackString<> relativeFileName;
        PathUtils::GetRelativePath( basePath, GetSourceFile()->GetName(), relativeFileName );
        #if defined( __WINDOWS__ )
            // Clang escapes backslashes, so we must do the same
            relativeFileName.Replace( "\\", "\\\\" );
        #endif
        pos = strstr( (char *)job->GetData(), relativeFileName.Get() );

        // Update pop directive string
        popDirectiveString = " \"";
        popDirectiveString += relativeFileName;
        popDirectiveString += "\" 2"; // 2 is "pop" flag
    }

    ASSERT( pos ); // TODO:A This fails because the path is now relative

    // Find top-level push/pop pairs. We don't want mess with nested directives
    // as these can be meaningful in other ways.
    while ( pos )
    {
        // Searching for a "push" directive (i.e. leaving the unity file and pushing
        // a file included by the Unity cpp)
        pos = strstr( pos, "\n# 1 \"" );
        if ( pos == nullptr )
        {
            return; // no more
        }
        pos += 6; // skip to string inside quotes

        // Ignore special directives like <built-in>
        if ( *pos == '<' )
        {
            continue; // Keep searching
        }

        // Find closing quote
        pos = strchr( pos, '"' );
        if ( pos == nullptr )
        {
            ASSERT( false ); // Unexpected/malformed
            return;
        }

        // Found it?
        if ( AString::StrNCmp( pos, "\" 1", 3 ) != 0 ) // Note: '1' flag for "push"
        {
            continue; // Keep searching
        }

        // Patch out "push" flag in-place
        pos[ 2 ] = ' ';
        pos += 3; // Skip closing quote, space and flag

        // Find "pop" directive that returns us to the Unity file
        char * popDirective = strstr( pos, popDirectiveString.Get() );
        if ( popDirective == nullptr )
        {
            ASSERT( false ); // Unexpected/malformed
            return;
        }

        // Pathc out "pop" flag to match the "push"
        pos = ( popDirective + popDirectiveString.GetLength() - 1 );
        ASSERT( *pos == '2' );
        *pos = ' ';
    }
}

// CreateDriver
//------------------------------------------------------------------------------
void ObjectNode::CreateDriver( ObjectNode::CompilerFlags flags,
                               const AString & remoteSourceRoot,
                               UniquePtr<CompilerDriverBase, DeleteDeletor> & outDriver ) const
{
    if      ( flags.IsMSVC() || flags.IsClangCl() ) { outDriver = FNEW( CompilerDriver_CL( flags.IsClangCl() ) ); }
    else if ( flags.IsClang() || flags.IsGCC() )    { outDriver = FNEW( CompilerDriver_GCCClang( flags.IsClang() ) ); }
    else if ( flags.IsVBCC() )                      { outDriver = FNEW( CompilerDriver_VBCC() ); }
    else if ( flags.IsQtRCC() )                     { outDriver = FNEW( CompilerDriver_QtRCC() ); }
    else if ( flags.IsOrbisWavePSSLC() )            { outDriver = FNEW( CompilerDriver_OrbisWavePSSLC() ); }
    else if ( flags.IsSNC() )                       { outDriver = FNEW( CompilerDriver_SNC() ); }
    else if ( flags.IsCUDANVCC() )                  { outDriver = FNEW( CompilerDriver_CUDA() ); }
    else if ( flags.IsCodeWarriorWii() )            { outDriver = FNEW( CompilerDriver_CodeWarriorWii() ); }
    else if ( flags.IsGreenHillsWiiU() )            { outDriver = FNEW( CompilerDriver_GreenHillsWiiU() ); }
    else                                            { outDriver = FNEW( CompilerDriver_Generic() ); }

    outDriver->Init( this, remoteSourceRoot );
}

//------------------------------------------------------------------------------<|MERGE_RESOLUTION|>--- conflicted
+++ resolved
@@ -1065,27 +1065,15 @@
             else if ( token == "-fno-test-coverage" )
             {
                 flags.Clear( CompilerFlags::FLAG_GCOV_COVERAGE );
-<<<<<<< HEAD
             }
             else if ( token == "--coverage" )
             {
                 // --coverage implies -ftest-coverage.
                 // But unlike -ftest-coverage it can't be reverted with -fno-test-coverage, so we need to handle it after the loop.
                 coverage = true;
-=======
->>>>>>> e8407b79
-            }
-            else if ( token == "--coverage" )
-            {
-<<<<<<< HEAD
-=======
-                // --coverage implies -ftest-coverage.
-                // But unlike -ftest-coverage it can't be reverted with -fno-test-coverage, so we need to handle it after the loop.
-                coverage = true;
             }
             else if ( token.BeginsWith( "-Werror" ) )
             {
->>>>>>> e8407b79
                 flags.Set( CompilerFlags::FLAG_WARNINGS_AS_ERRORS_CLANGGCC );
             }
             else if ( token == "-fobjc-arc" )
