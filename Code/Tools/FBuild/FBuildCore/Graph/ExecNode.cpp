--- conflicted
+++ resolved
@@ -190,15 +190,9 @@
     // spawn the process
     Process p( FBuild::Get().GetAbortBuildPointer() );
     const bool spawnOK = p.Spawn( GetExecutable()->GetName().Get(),
-<<<<<<< HEAD
-                                  fullArgs.Get(),
-                                  workingDir,
-                                  FBuild::Get().GetEnvironmentString() );
-=======
                             fullArgs.Get(),
                             workingDir,
                             environment );
->>>>>>> e8407b79
 
     if ( !spawnOK )
     {
