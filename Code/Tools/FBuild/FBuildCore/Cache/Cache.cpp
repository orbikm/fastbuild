--- conflicted
+++ resolved
@@ -176,11 +176,7 @@
     // Assign files into buckets
     const uint64_t currentTime = Time::GetCurrentFileTime(); // Compare filetimes to now
     for ( const FileIO::FileInfo & info : allFiles )
-<<<<<<< HEAD
-    { 
-=======
-    {
->>>>>>> b693b4d1
+    {
         // Determine age bucket
         const uint64_t age = currentTime - info.m_LastWriteTime;
         const uint64_t oneDay = ( 24 * 60 * 60 * (uint64_t)10000000 );
