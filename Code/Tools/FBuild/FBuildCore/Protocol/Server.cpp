// Server.cpp
//------------------------------------------------------------------------------

// Includes
//------------------------------------------------------------------------------
#include "Server.h"
#include "Protocol.h"

#include "Tools/FBuild/FBuildCore/FLog.h"
#include "Tools/FBuild/FBuildCore/Helpers/ToolManifest.h"
#include "Tools/FBuild/FBuildCore/WorkerPool/Job.h"
#include "Tools/FBuild/FBuildCore/WorkerPool/JobQueueRemote.h"
#include "Tools/FBuild/FBuildCore/WorkerPool/WorkerThreadRemote.h"

#include "Core/Env/Env.h"
#include "Core/FileIO/ConstMemoryStream.h"
#include "Core/FileIO/MemoryStream.h"
#include "Core/Process/Atomic.h"
#include "Core/Profile/Profile.h"
#include "Core/Strings/AStackString.h"

// Defines
//------------------------------------------------------------------------------
#if defined( __OSX__ ) || defined( __LINUX__ )
    // Touch files every 4 hours
    #define SERVER_TOOLCHAIN_TIMESTAMP_REFRESH_INTERVAL_SECS (60.0f * 60.0f * 4.0f)
#endif

// CONSTRUCTOR
//------------------------------------------------------------------------------
Server::Server( uint32_t numThreadsInJobQueue )
    : m_ShouldExit( false )
    , m_ClientList( 32, true )
{
    m_JobQueueRemote = FNEW( JobQueueRemote( numThreadsInJobQueue ? numThreadsInJobQueue : Env::GetNumProcessors() ) );

    m_Thread.Start( ThreadFuncStatic, "Server", this );
}

// DESTRUCTOR
//------------------------------------------------------------------------------
Server::~Server()
{
    m_ShouldExit.Store( true );
    JobQueueRemote::Get().WakeMainThread();
    m_Thread.Join();

    ShutdownAllConnections();

    FDELETE m_JobQueueRemote;

    for ( ToolManifest * tool : m_Tools )
    {
        FDELETE tool;
    }
}

// GetHostForJob
//------------------------------------------------------------------------------
/*static*/ void Server::GetHostForJob( const Job * job, AString & hostName )
{
    const ClientState * cs = (const ClientState *)job->GetUserData();
    if ( cs )
    {
        hostName = cs->m_HostName;
    }
    else
    {
        hostName.Clear();
    }
}

// IsSynchingTool
//------------------------------------------------------------------------------
bool Server::IsSynchingTool( AString & statusStr ) const
{
    MutexHolder manifestMH( m_ToolManifestsMutex ); // ensure we don't make redundant requests

    for ( const ToolManifest * tool : m_Tools )
    {
        if ( tool->IsSynchronized() == false )
        {
            uint32_t synchDone;
            uint32_t synchTotal;
            const bool synching = tool->GetSynchronizationStatus( synchDone, synchTotal );
            if ( synching )
            {
                statusStr.Format( "Synchronizing Compiler %2.1f / %2.1f MiB\n",
                                    (double)( (float)synchDone / (float)MEGABYTE ),
                                    (double)( (float)synchTotal / (float)MEGABYTE ) );
                return true;
            }
        }
    }

    return false; // no toolchain is currently synching
}

// OnConnected
//------------------------------------------------------------------------------
/*virtual*/ void Server::OnConnected( const ConnectionInfo * connection )
{
    ClientState * cs = FNEW( ClientState( connection ) );
    connection->SetUserData( cs );

    MutexHolder mh( m_ClientListMutex );
    m_ClientList.Append( cs );
}

//------------------------------------------------------------------------------
/*virtual*/ void Server::OnDisconnected( const ConnectionInfo * connection )
{
    ASSERT( connection );
    ClientState * cs = (ClientState *)connection->GetUserData();
    ASSERT( cs );

    // Unhook any jobs which are queued or in progress for this client
    // - deletes the queued jobs
    // - unhooks the UserData for in-progress jobs so the result is discarded on completion
    JobQueueRemote & jqr = JobQueueRemote::Get();
    jqr.CancelJobsWithUserData( cs );

    // check if any tool chain was being sync'd from this Client
    Array< ToolManifest * > cancelledManifests( 0, true );
    {
        MutexHolder manifestMH( m_ToolManifestsMutex );
        for ( ToolManifest * tm : m_Tools )
        {
            // if synchronizing from connection that was just disconnected...
            if ( ( tm->IsSynchronized() == false ) &&
                 ( tm->GetUserData() == connection ) )
            {
                // ...flag any expected files as not synching
                tm->CancelSynchronizingFiles();
                tm->SetUserData( nullptr );
                cancelledManifests.Append( tm );
            }
        }
    }

    // free the serverstate structure
    {
        // Remove from ClientList
        MutexHolder mh( m_ClientListMutex );
        const bool found = m_ClientList.FindAndErase( cs );
        ASSERT( found ); (void)found;

        // because we cancelled manifest synchronization, we need to check if other
        // connections are waiting for the same manifest
        for ( ClientState * otherCS : m_ClientList )
        {
            MutexHolder mh2( otherCS->m_Mutex );
            for ( const Job * j : otherCS->m_WaitingJobs )
            {
                ToolManifest * jMan = j->GetToolManifest();
                if ( cancelledManifests.Find( jMan ) )
                {
                    RequestMissingFiles( otherCS->m_Connection, jMan );
                }
            }
        }

        // This is usually null here, but might need to be freed if
        // we had the connection drop between message and payload
        FREE( (void *)( cs->m_CurrentMessage ) );

        // delete any jobs where we were waiting on Tool synchronization
        for ( Job * job : cs->m_WaitingJobs )
        {
            delete job;
        }

        FDELETE cs;
    }
}

// OnReceive
//------------------------------------------------------------------------------
/*virtual*/ void Server::OnReceive( const ConnectionInfo * connection, void * data, uint32_t size, bool & keepMemory )
{
    keepMemory = true; // we'll take care of freeing the memory

    ClientState * cs = (ClientState *)connection->GetUserData();
    ASSERT( cs );

    // are we expecting a msg, or the payload for a msg?
    void * payload = nullptr;
    size_t payloadSize = 0;
    if ( cs->m_CurrentMessage == nullptr )
    {
        // message
        cs->m_CurrentMessage = static_cast< const Protocol::IMessage * >( data );
        if ( cs->m_CurrentMessage->HasPayload() )
        {
            return;
        }
    }
    else
    {
        // payload
        ASSERT( cs->m_CurrentMessage->HasPayload() );
        payload = data;
        payloadSize = size;
    }


    // determine message type
    const Protocol::IMessage * imsg = cs->m_CurrentMessage;
    const Protocol::MessageType messageType = imsg->GetType();

    PROTOCOL_DEBUG( "Client -> Server : %u (%s)\n", messageType, GetProtocolMessageDebugName( messageType ) );

    switch ( messageType )
    {
        case Protocol::MSG_CONNECTION:
        {
            const Protocol::MsgConnection * msg = static_cast< const Protocol::MsgConnection * >( imsg );
            Process( connection, msg );
            break;
        }
        case Protocol::MSG_STATUS:
        {
            const Protocol::MsgStatus * msg = static_cast< const Protocol::MsgStatus * >( imsg );
            Process( connection, msg );
            break;
        }
        case Protocol::MSG_NO_JOB_AVAILABLE:
        {
            const Protocol::MsgNoJobAvailable * msg = static_cast< const Protocol::MsgNoJobAvailable * >( imsg );
            Process( connection, msg );
            break;
        }
        case Protocol::MSG_JOB:
        {
            const Protocol::MsgJob * msg = static_cast< const Protocol::MsgJob * >( imsg );
            Process( connection, msg, payload, payloadSize );
            break;
        }
        case Protocol::MSG_MANIFEST:
        {
            const Protocol::MsgManifest * msg = static_cast< const Protocol::MsgManifest * >( imsg );
            Process( connection, msg, payload, payloadSize );
            break;
        }
        case Protocol::MSG_FILE:
        {
            const Protocol::MsgFile * msg = static_cast< const Protocol::MsgFile * >( imsg );
            Process( connection, msg, payload, payloadSize );
            break;
        }
        default:
        {
            // unknown message type
            ASSERT( false ); // this indicates a protocol bug
            Disconnect( connection );
            break;
        }
    }

    // free everything
    FREE( (void *)( cs->m_CurrentMessage ) );
    FREE( payload );
    cs->m_CurrentMessage = nullptr;
}

// Process( MsgConnection )
//------------------------------------------------------------------------------
void Server::Process( const ConnectionInfo * connection, const Protocol::MsgConnection * msg )
{
    // check for valid/supported protocol version
    if ( msg->GetProtocolVersion() != Protocol::PROTOCOL_VERSION_MAJOR )
    {
        AStackString<> remoteAddr;
        TCPConnectionPool::GetAddressAsString( connection->GetRemoteAddress(), remoteAddr );
        FLOG_WARN( "Disconnecting '%s' due to bad protocol version\n", remoteAddr.Get() );
        Disconnect( connection );
        return;
    }

    // Check for matching platform
    if (msg->GetPlatform() != Env::GetPlatform())
    {
        AStackString<> remoteAddr;
        TCPConnectionPool::GetAddressAsString( connection->GetRemoteAddress(), remoteAddr );
        FLOG_WARN( "Disconnecting '%s' (%s) due to mismatched platform\n", remoteAddr.Get(), msg->GetHostName() );
        Disconnect( connection );
        return;
    }

    // take note of initial status of client
    ClientState * cs = (ClientState *)connection->GetUserData();
    MutexHolder mh( cs->m_Mutex );
    cs->m_NumJobsAvailable.Store( msg->GetNumJobsAvailable() );
    cs->m_ProtocolVersionMinor = msg->GetProtocolVersionMinor();
    cs->m_HostName = msg->GetHostName();
}

// Process( MsgStatus )
//------------------------------------------------------------------------------
void Server::Process( const ConnectionInfo * connection, const Protocol::MsgStatus * msg )
{
    // take note of latest status of client
    ClientState * cs = (ClientState *)connection->GetUserData();
    cs->m_NumJobsAvailable.Store( msg->GetNumJobsAvailable() );

    // Wake main thread to request jobs
    JobQueueRemote::Get().WakeMainThread();
}

// Process( MsgNoJobAvailable )
//------------------------------------------------------------------------------
void Server::Process( const ConnectionInfo * connection, const Protocol::MsgNoJobAvailable * )
{
    // We requested a job, but the client didn't have any left
    ClientState * cs = (ClientState *)connection->GetUserData();
    ASSERT( cs->m_NumJobsRequested.Load() > 0 );
    cs->m_NumJobsRequested.Decrement();
}

// Process( MsgJob )
//------------------------------------------------------------------------------
void Server::Process( const ConnectionInfo * connection, const Protocol::MsgJob * msg, const void * payload, size_t payloadSize )
{
    ClientState * cs = (ClientState *)connection->GetUserData();
    {
        ASSERT( cs->m_NumJobsRequested.Load() > 0 );
        cs->m_NumJobsRequested.Decrement();
        cs->m_NumJobsActive.Increment();

        MutexHolder mh( cs->m_Mutex );

        // deserialize job
        ConstMemoryStream ms( payload, payloadSize );

        Job * job = FNEW( Job( ms ) );
        job->SetUserData( cs );
        job->SetResultCompressionLevel( msg->GetResultCompressionLevel() );

        // Get ToolId
        const uint64_t toolId = msg->GetToolId();
        ASSERT( toolId );


        {
            // Find or create the manifest
            MutexHolder manifestMH( m_ToolManifestsMutex );

            ToolManifest ** found = m_Tools.FindDeref( toolId );
            ToolManifest * manifest = found ? *found : nullptr;
            if ( manifest )
            {
                job->SetToolManifest( manifest );

                // Is tool fully synchronized?
                if ( manifest->IsSynchronized() )
                {
                    // we have all the files - we can do the job
                    JobQueueRemote::Get().QueueJob( job );
                    return;
                }

                // If we have an associated connection, we're already synchronizing
                // on that connection and don't need to do anything.
                // That may be a connection to another client or to the same client
                const bool isSynchronizing = ( manifest->GetUserData() != nullptr );
                if ( isSynchronizing )
                {
                    // We just need to wait for syncrhonization to complete
                }
                else
                {
                    // Take ownership of toolchain
                    manifest->SetUserData( (void *)connection );

                    const bool hasManifest = ( manifest->GetFiles().IsEmpty() == false );
                    if ( hasManifest )
                    {
                        // Missing some files - request any not already being sync'd
                        RequestMissingFiles( connection, manifest );
                    }
                    else
                    {
                        // Manifest was not sync'd. This can happen if disconnection
                        // occurs before the manifest was received.

                        // request manifest
                        const Protocol::MsgRequestManifest reqMsg( toolId );
                        reqMsg.Send( connection );
                    }
                }
            }
            else
            {
                // first time seeing this tool

                // create manifest object
                manifest = FNEW( ToolManifest( toolId ) );
                manifest->SetUserData( (void *)connection ); // This connection owns synchronization
                job->SetToolManifest( manifest );
                m_Tools.Append( manifest );

                // request manifest of tool chain
                const Protocol::MsgRequestManifest reqMsg( toolId );
                reqMsg.Send( connection );
            }

            // can't start job yet - put it on hold
            cs->m_WaitingJobs.Append( job );
        }
    }
}

// Process( MsgManifest )
//------------------------------------------------------------------------------
void Server::Process( const ConnectionInfo * connection, const Protocol::MsgManifest * msg, const void * payload, size_t payloadSize )
{
    ToolManifest * manifest = nullptr;
    const uint64_t toolId = msg->GetToolId();
    ConstMemoryStream ms( payload, payloadSize );

    {
        MutexHolder manifestMH( m_ToolManifestsMutex ); // ensure we don't make redundant requests

        // fill out the received manifest
        ToolManifest ** found = m_Tools.FindDeref( toolId );
        ASSERT( found );
        manifest = *found;
        if ( manifest->DeserializeFromRemote( ms ) == false )
        {
            // NOTE: In clients prior to v1.07 a bug could cause MsgManifest messages to be
            //       corrupt and for deserialization to corrupt internal state.
            //       To maintain backwards compatibility we detect this case and disconnect
            //       the worker (which can retry connecting).
            //       The bug has been fixed so should not happen with latest code (only
            //       when dealing with backwards compatibility with old workers)
            // If we ever break protocol compatibility, we can remove special handling
            static_assert( Protocol::PROTOCOL_VERSION_MAJOR == 22, "Remove backwards compat shims" );

            // This should not happen with latest code so we want to catch that when
            // debugging
            ASSERT( false && "MsgManifest corrupt" );

            // Disconnect to handle old workers misbehaving
            ClientState * cs = (ClientState *)connection->GetUserData();
            AStackString<> remoteAddr;
            TCPConnectionPool::GetAddressAsString( connection->GetRemoteAddress(), remoteAddr );
            FLOG_WARN( "Disconnecting '%s' (%s) due to corrupt MsgManifest (Client protocol %u.%u)\n",
                       remoteAddr.Get(),
                       cs->m_HostName.Get(),
                       Protocol::PROTOCOL_VERSION_MAJOR,
                       cs->m_ProtocolVersionMinor );
            Disconnect( connection );
            return;
        }
    }

    // manifest has checked local files, from previous sessions and may
    // be synchronized
    if ( manifest->IsSynchronized() )
    {
        CheckWaitingJobs( manifest );
        return;
    }

    RequestMissingFiles( connection, manifest );
}

// Process( MsgFile )
//------------------------------------------------------------------------------
void Server::Process( const ConnectionInfo * connection, const Protocol::MsgFile * msg, const void * payload, size_t payloadSize )
{
    const uint64_t toolId = msg->GetToolId();
    const uint32_t fileId = msg->GetFileId();

    // Update the Manifest
    ToolManifest * manifest = nullptr;
    {
        MutexHolder manifestMH( m_ToolManifestsMutex );

        // fill out the received manifest
        ToolManifest ** found = m_Tools.FindDeref( toolId );
        ASSERT( found );
        manifest = *found;
        ASSERT( manifest->GetUserData() == connection ); (void)connection;

        bool corruptData = false;
        if ( manifest->ReceiveFileData( fileId, payload, payloadSize, corruptData ) == false )
        {
            if ( corruptData )
            {
                // NOTE: In clients prior to v1.07 a bug could cause MsgManifest messages to be
                //       corrupt and for deserialization to corrupt internal state.
                //       To maintain backwards compatibility we detect this case and disconnect
                //       the worker (which can retry connecting).
                //       The bug has been fixed so should not happen with latest code (only
                //       when dealing with backwards compatibility with old workers)
                // If we ever break protocol compatibility, we can remove special handling
                static_assert( Protocol::PROTOCOL_VERSION_MAJOR == 22, "Remove backwards compat shims" );

                // This should not happen with latest code so we want to catch that when
                // debugging
                ASSERT( false && "MsgFile corrupt" );

                // Disconnect to handle old workers misbehaving
                ClientState * cs = (ClientState *)connection->GetUserData();
                AStackString<> remoteAddr;
                TCPConnectionPool::GetAddressAsString( connection->GetRemoteAddress(), remoteAddr );
                FLOG_WARN( "Disconnecting '%s' (%s) due to corrupt MsgFile (Client protocol %u.%u)\n",
                           remoteAddr.Get(),
                           cs->m_HostName.Get(),
                           Protocol::PROTOCOL_VERSION_MAJOR,
                           cs->m_ProtocolVersionMinor );
            }
            else
            {
                // something went wrong storing the file
                FLOG_WARN( "Failed to store fileId %u for manifest 0x%" PRIx64 "\n", fileId, toolId );
            }

            Disconnect( connection );
            return;
        }

        if ( manifest->IsSynchronized() == false )
        {
            // wait for more files
            return;
        }
        manifest->SetUserData( nullptr );
    }

    // ToolChain is now synchronized
    // Allow any jobs that were waiting on it to start
    CheckWaitingJobs( manifest );
}

// CheckWaitingJobs
//------------------------------------------------------------------------------
void Server::CheckWaitingJobs( const ToolManifest * manifest )
{
    // queue for start any jobs that may now be ready
    #ifdef ASSERTS_ENABLED
        bool atLeastOneJobStarted = false;
    #endif

    {
        MutexHolder mhC( m_ClientListMutex );
        for ( ClientState * cs : m_ClientList )
        {
            // For each connected client...
            MutexHolder mh2( cs->m_Mutex );

            // .. check all jobs waiting for ToolManifests
            const int32_t numJobs = (int32_t)cs->m_WaitingJobs.GetSize();
            for ( int32_t i=( numJobs -1 ); i >= 0; --i )
            {
                Job * job = cs->m_WaitingJobs[ (size_t)i ];
                const ToolManifest * manifestForThisJob = job->GetToolManifest();
                ASSERT( manifestForThisJob );
                if ( manifestForThisJob == manifest )
                {
                    cs->m_WaitingJobs.EraseIndex( (size_t)i );
                    JobQueueRemote::Get().QueueJob( job );
                    PROTOCOL_DEBUG( "Server: Job %x can now be started\n", job );
                    #ifdef ASSERTS_ENABLED
                        atLeastOneJobStarted = true;
                    #endif
                }
            }
        }
    }

    // We should only have called this function when a ToolChain sync was complete
    // so at least 1 job should have been waiting for it
    ASSERT( atLeastOneJobStarted );
}


// ThreadFuncStatic
//------------------------------------------------------------------------------
/*static*/ uint32_t Server::ThreadFuncStatic( void * param )
{
    PROFILE_SET_THREAD_NAME( "ServerThread" );

    Server * s = (Server *)param;
    s->ThreadFunc();
    return 0;
}

// ThreadFunc
//------------------------------------------------------------------------------
void Server::ThreadFunc()
{
    while ( m_ShouldExit.Load() == false )
    {
        FinalizeCompletedJobs();

        FindNeedyClients();

        TouchToolchains();

        JobQueueRemote::Get().MainThreadWait( 100 );
    }
}

// FindNeedyClients
//------------------------------------------------------------------------------
void Server::FindNeedyClients()
{
    if ( m_ShouldExit.Load() )
    {
        return;
    }

    PROFILE_FUNCTION;
    
    // determine job availability
    int32_t availableJobs = (int32_t)WorkerThreadRemote::GetNumCPUsToUse();
    if ( availableJobs == 0 )
    {
        return;
    }
    ++availableJobs; // over request to parallelize building/network transfers


    // determine job availability
    int32_t availableJobs = (int32_t)WorkerThreadRemote::GetNumCPUsToUse();
    if ( availableJobs == 0 )
    {
        return;
    }
    ++availableJobs; // over request to parallelize building/network transfers

<<<<<<< HEAD

    {
        MutexHolder mh( m_ClientListMutex );

=======
>>>>>>> 0db73c18
        // determine if all available job slots are in use
        for ( const ClientState * cs : m_ClientList )
        {
            // any jobs requested or in progress reduce the available count
            const uint32_t jobsRequested = cs->m_NumJobsRequested.Load();
            const uint32_t jobsActive = cs->m_NumJobsActive.Load();
            const int32_t reservedJobs = static_cast<int32_t>( jobsRequested + jobsActive );
            availableJobs -= reservedJobs;
            if ( availableJobs <= 0 )
            {
                return;
            }
        }

        // we have some jobs available

        // sort clients to find neediest first
        m_ClientList.SortDeref();

        const Protocol::MsgRequestJob msg;

        while ( availableJobs > 0 )
        {
            bool anyJobsRequested = false;

            for ( ClientState * cs : m_ClientList )
            {
                const uint32_t reservedJobs = cs->m_NumJobsRequested.Load();

                if ( reservedJobs >= cs->m_NumJobsAvailable.Load() )
                {
                    continue; // we've maxed out the requests to this worker
                }

                // request job from this client
                {
                    // Acquire the lock but don't wait if unavailable
                    TryMutexHolder tryLock( cs->m_Mutex );
                    if ( tryLock.IsLocked() == false )
                    {
                        continue; // Skip this worker for now
                    }
                    cs->m_NumJobsRequested.Increment(); // Must be before Send() to ensure consistent counts
                    msg.Send( cs->m_Connection );
                }
                availableJobs--;
                anyJobsRequested = true;

                // Have we consumed all of our requests?
                if ( availableJobs == 0 )
                {
                    break;
                }
            }

            // if we did a pass and couldn't request any more jobs, then bail out
            if ( anyJobsRequested == false )
            {
                break;
            }
        }
    }
}

// FinalizeCompletedJobs
//------------------------------------------------------------------------------
void Server::FinalizeCompletedJobs()
{
    PROFILE_FUNCTION;

    JobQueueRemote & jcr = JobQueueRemote::Get();
    while ( Job * job = jcr.GetCompletedJob() )
    {
        // get associated connection
        ClientState * cs = (ClientState *)job->GetUserData();

        {
            MutexHolder mh( m_ClientListMutex );

            const bool connectionStillActive = ( m_ClientList.Find( cs ) != nullptr );
            if ( connectionStillActive )
            {
                const Node::State result = job->GetNode()->GetState();
                ASSERT( ( result == Node::UP_TO_DATE ) || ( result == Node::FAILED ) );

                MemoryStream ms;
                ms.Write( job->GetJobId() );
                ms.Write( job->GetNode()->GetName() );
                ms.Write( result == Node::UP_TO_DATE );
                ms.Write( job->GetSystemErrorCount() > 0 );
                ms.Write( job->GetMessages() );
                ms.Write( job->GetNode()->GetLastBuildTime() );
                ms.Write( job->GetRemoteThreadIndex() ); // The thread used to build the job to assist with visualization

                // write the data - build result for success, or output+errors for failure
                ms.Write( (uint32_t)job->GetDataSize() );
                ms.WriteBuffer( job->GetData(), job->GetDataSize() );

                {
                    ASSERT( cs->m_NumJobsActive.Load() > 0 );
                    cs->m_NumJobsActive.Decrement();
<<<<<<< HEAD

                    MutexHolder mh2( cs->m_Mutex );

=======
                    
                    MutexHolder mh2( cs->m_Mutex );
    
>>>>>>> 0db73c18
                    if ( job->GetResultCompressionLevel() == 0 )
                    {
                        // Uncompressed
                        const Protocol::MsgJobResult msg;
                        msg.Send( cs->m_Connection, ms );
                    }
                    else
                    {
                        // Compressed
                        const Protocol::MsgJobResultCompressed msg;
                        msg.Send( cs->m_Connection, ms );
                    }
                }
            }
            else
            {
                // we might get here without finding the connection
                // (if the connection was lost before we completed)
            }
        }

        FDELETE job;
    }
}

// TouchToolchains
//------------------------------------------------------------------------------
void Server::TouchToolchains()
{
    #if defined( __OSX__ ) || defined( __LINUX__)
        if ( m_TouchToolchainTimer.GetElapsed() < SERVER_TOOLCHAIN_TIMESTAMP_REFRESH_INTERVAL_SECS )
        {
            return;
        }
        m_TouchToolchainTimer.Start();

        MutexHolder manifestMH( m_ToolManifestsMutex );
        for ( const ToolManifest * toolManifest : m_Tools )
        {
            toolManifest->TouchFiles();
        }
    #else
        // TODO:C we could update Windows timestamps too
    #endif
}

// RequestMissingFiles
//------------------------------------------------------------------------------
void Server::RequestMissingFiles( const ConnectionInfo * connection, ToolManifest * manifest ) const
{
    MutexHolder manifestMH( m_ToolManifestsMutex );

    const Array< ToolManifestFile > & files = manifest->GetFiles();
    const size_t numFiles = files.GetSize();
    for ( size_t i=0; i<numFiles; ++i )
    {
        const ToolManifestFile & f = files[ i ];
        if ( f.GetSyncState() == ToolManifestFile::NOT_SYNCHRONIZED )
        {
            // request this file
            const Protocol::MsgRequestFile reqFileMsg( manifest->GetToolId(), (uint32_t)i );
            reqFileMsg.Send( connection );

            // prevent it being requested again
            manifest->MarkFileAsSynchronizing( i );

            // either this is the first file being synchronized, or we
            // are synchronizing multiple files from the same connection
            // (it should not be possible to have files requested from different connections)
            ASSERT( ( manifest->GetUserData() == nullptr ) || ( manifest->GetUserData() == connection ) );
            manifest->SetUserData( (void *)connection );
        }
    }
}

//------------------------------------------------------------------------------<|MERGE_RESOLUTION|>--- conflicted
+++ resolved
@@ -631,13 +631,10 @@
     }
     ++availableJobs; // over request to parallelize building/network transfers
 
-<<<<<<< HEAD
 
     {
         MutexHolder mh( m_ClientListMutex );
 
-=======
->>>>>>> 0db73c18
         // determine if all available job slots are in use
         for ( const ClientState * cs : m_ClientList )
         {
@@ -739,15 +736,9 @@
                 {
                     ASSERT( cs->m_NumJobsActive.Load() > 0 );
                     cs->m_NumJobsActive.Decrement();
-<<<<<<< HEAD
 
                     MutexHolder mh2( cs->m_Mutex );
 
-=======
-                    
-                    MutexHolder mh2( cs->m_Mutex );
-    
->>>>>>> 0db73c18
                     if ( job->GetResultCompressionLevel() == 0 )
                     {
                         // Uncompressed
