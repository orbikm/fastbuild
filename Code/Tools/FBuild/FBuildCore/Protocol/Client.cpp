// Client.cpp
//------------------------------------------------------------------------------

// Includes
//------------------------------------------------------------------------------
#include "Tools/FBuild/FBuildCore/PrecompiledHeader.h"

#include "Client.h"

#include "Tools/FBuild/FBuildCore/Protocol/Protocol.h"
#include "Tools/FBuild/FBuildCore/FBuild.h"
#include "Tools/FBuild/FBuildCore/FLog.h"
#include "Tools/FBuild/FBuildCore/Graph/CompilerNode.h"
#include "Tools/FBuild/FBuildCore/Graph/FileNode.h"
#include "Tools/FBuild/FBuildCore/Graph/Node.h"
#include "Tools/FBuild/FBuildCore/Graph/ObjectNode.h"
#include "Tools/FBuild/FBuildCore/WorkerPool/Job.h"
#include "Tools/FBuild/FBuildCore/WorkerPool/JobQueue.h"

#include "Core/FileIO/ConstMemoryStream.h"
#include "Core/FileIO/FileIO.h"
#include "Core/FileIO/FileStream.h"
#include "Core/FileIO/MemoryStream.h"
#include "Core/Math/Random.h"
#include "Core/Profile/Profile.h"

// Defines
//------------------------------------------------------------------------------
#define CLIENT_STATUS_UPDATE_FREQUENCY_SECONDS ( 0.1f )
#define CONNECTION_LIMIT ( 15 )
#define CONNECTION_REATTEMPT_DELAY_TIME ( 10.0f )
#define SYSTEM_ERROR_ATTEMPT_COUNT ( 3 )

// CONSTRUCTOR
//------------------------------------------------------------------------------
Client::Client( const Array< AString > & workerList )
    : m_WorkerList( workerList )
    , m_ShouldExit( false )
    , m_Exited( false )
{
    // allocate space for server states
    m_ServerList.SetSize( workerList.GetSize() );

    m_Thread = Thread::CreateThread( ThreadFuncStatic,
                                     "Client",
                                     ( 64 * KILOBYTE ),
                                     this );
    ASSERT( m_Thread );
}

// DESTRUCTOR
//------------------------------------------------------------------------------
Client::~Client()
{
    SetShuttingDown();
    m_EnsureNetworkStarted.Stop();

    m_ShouldExit = true;
    while ( m_Exited == false )
    {
        Thread::Sleep( 1 );
    }

    ShutdownAllConnections();

    Thread::CloseHandle( m_Thread );
}

//------------------------------------------------------------------------------
/*virtual*/ void Client::OnDisconnected( const ConnectionInfo * connection )
{
    ASSERT( connection );
    ServerState * ss = (ServerState *)connection->GetUserData();
    ASSERT( ss );

    MutexHolder mh( ss->m_Mutex );
    if ( ss->m_Jobs.IsEmpty() == false )
    {
        Job ** it = ss->m_Jobs.Begin();
        const Job * const * end = ss->m_Jobs.End();
        while ( it != end )
        {
            FLOG_MONITOR( "FINISH_JOB TIMEOUT %s \"%s\" \n", ss->m_RemoteName.Get(), (*it)->GetNode()->GetName().Get() );
            JobQueue::Get().ReturnUnfinishedDistributableJob( *it );
            ++it;
        }
        ss->m_Jobs.Clear();
    }

    // This is usually null here, but might need to be freed if
    // we had the connection drop between message and payload
    FREE( (void *)( ss->m_CurrentMessage ) );

    ss->m_RemoteName.Clear();
    ss->m_Connection = nullptr;
    ss->m_CurrentMessage = nullptr;
}

// ThreadFuncStatic
//------------------------------------------------------------------------------
/*static*/ uint32_t Client::ThreadFuncStatic( void * param )
{
    PROFILE_SET_THREAD_NAME( "ClientThread" )

    Client * c = (Client *)param;
    c->ThreadFunc();
    return 0;
}

// ThreadFunc
//------------------------------------------------------------------------------
void Client::ThreadFunc()
{
    PROFILE_FUNCTION

    // ensure first status update will be sent more rapidly
    m_StatusUpdateTimer.Start();

    for ( ;; )
    {
        LookForWorkers();
        if ( m_ShouldExit )
        {
            break;
        }

        CommunicateJobAvailability();
        if ( m_ShouldExit )
        {
            break;
        }

        CheckForTimeouts();
        if ( m_ShouldExit )
        {
            break;
        }

        Thread::Sleep( 1 );
        if ( m_ShouldExit )
        {
            break;
        }
    }

    m_Exited = true;
}

// LookForWorkers
//------------------------------------------------------------------------------
void Client::LookForWorkers()
{
    PROFILE_FUNCTION

    MutexHolder mh( m_ServerListMutex );

    const size_t numWorkers( m_ServerList.GetSize() );

    // find out how many connections we have now
    size_t numConnections = 0;
    for ( size_t i=0; i<numWorkers; i++ )
    {
        if ( m_ServerList[ i ].m_Connection )
        {
            numConnections++;
        }
    }

    // limit maximum concurrent connections
    if ( numConnections >= CONNECTION_LIMIT )
    {
        return;
    }

    // if we're connected to every possible worker already
    if ( numConnections == numWorkers )
    {
        return;
    }

    // randomize the start index to better distribute workers when there
    // are many workers/clients - otherwise all clients will attempt to connect
    // to the first CONNECTION_LIMIT workers
    Random r;
    size_t startIndex = r.GetRandIndex( (uint32_t)numWorkers );

    // find someone to connect to
    for ( size_t j=0; j<numWorkers; j++ )
    {
        const size_t i( ( j + startIndex ) % numWorkers );

        ServerState & ss = m_ServerList[ i ];
        if ( ss.m_Connection )
        {
            continue;
        }

        // ignore blacklisted workers
        if ( ss.m_Blacklisted )
        {
            continue;
        }

        // lock the server state
        MutexHolder mhSS( ss.m_Mutex );

        ASSERT( ss.m_Jobs.IsEmpty() );

        if ( ss.m_DelayTimer.GetElapsed() < CONNECTION_REATTEMPT_DELAY_TIME )
        {
            continue;
        }

        const ConnectionInfo * ci = Connect( m_WorkerList[ i ], Protocol::PROTOCOL_PORT, 500 ); // 500ms connection timeout
        if ( ci == nullptr )
        {
            ss.m_DelayTimer.Start(); // reset connection attempt delay
        }
        else
        {
            const uint32_t numJobsAvailable( JobQueue::IsValid() ? (uint32_t)JobQueue::Get().GetNumDistributableJobsAvailable() : 0 );

            ci->SetUserData( &ss );
            ss.m_RemoteName = m_WorkerList[ i ];
            ss.m_Connection = ci; // success!
            ss.m_NumJobsAvailable = numJobsAvailable;
            ss.m_StatusTimer.Start();

            // send connection msg
            Protocol::MsgConnection msg( numJobsAvailable );
            MutexHolder mh2( ss.m_Mutex );
            msg.Send( ci );
        }

        // limit to one connection attempt per iteration
        return;
    }
}

// CommunicateJobAvailability
//------------------------------------------------------------------------------
void Client::CommunicateJobAvailability()
{
    PROFILE_FUNCTION

    // too soon since last status update?
    if ( m_StatusUpdateTimer.GetElapsed() < CLIENT_STATUS_UPDATE_FREQUENCY_SECONDS )
    {
        return;
    }

    m_StatusUpdateTimer.Start(); // reset time

    // possible for job queue to not exist yet
    if ( !JobQueue::IsValid() )
    {
        return;
    }

    // has status changed since we last sent it?
    uint32_t numJobsAvailable = (uint32_t)JobQueue::Get().GetNumDistributableJobsAvailable();
    Protocol::MsgStatus msg( numJobsAvailable );

    MutexHolder mh( m_ServerListMutex );
    if ( m_ServerList.IsEmpty() )
    {
        return; // no servers to communicate with
    }

    // update each server to know how many jobs we have now
    ServerState * it = m_ServerList.Begin();
    const ServerState * const end = m_ServerList.End();
    while ( it != end )
    {
        if ( it->m_Connection )
        {
            MutexHolder ssMH( it->m_Mutex );
            if ( it->m_NumJobsAvailable != numJobsAvailable )
            {
                PROFILE_SECTION( "UpdateJobAvailability" )
                msg.Send( it->m_Connection );
                it->m_NumJobsAvailable = numJobsAvailable;
            }
        }
        ++it;
    }
}

// CheckForTimeouts
//------------------------------------------------------------------------------
void Client::CheckForTimeouts()
{
    PROFILE_FUNCTION

    MutexHolder mh( m_ServerListMutex );

    // update each server to know how many jobs we have now
    const ServerState * const end = m_ServerList.End();
    for ( ServerState * it = m_ServerList.Begin(); it != end; ++it )
    {
        ServerState & ss = *it;
        MutexHolder ssMH( ss.m_Mutex );
        if ( ss.m_Connection )
        {
<<<<<<< HEAD
            if ( ss.m_StatusTimer.GetElapsedMS() >= Protocol::SERVER_STATUS_TIMEOUT )
=======
            MutexHolder ssMH( it->m_Mutex );
            if ( ss.m_StatusTimer.GetElapsedMS() >= Protocol::SERVER_STATUS_TIMEOUT_MS )
>>>>>>> d73184a3
            {
                Disconnect( ss.m_Connection );
            }
        }
        else
        {
            ASSERT( ss.m_Jobs.IsEmpty() );
        }
    }
}

// OnReceive
//------------------------------------------------------------------------------
/*virtual*/ void Client::OnReceive( const ConnectionInfo * connection, void * data, uint32_t size, bool & keepMemory )
{
    keepMemory = true; // we'll take care of freeing the memory

    MutexHolder mh( m_ServerListMutex );

    ServerState * ss = (ServerState *)connection->GetUserData();
    ASSERT( ss );

    // are we expecting a msg, or the payload for a msg?
    void * payload = nullptr;
    size_t payloadSize = 0;
    if ( ss->m_CurrentMessage == nullptr )
    {
        // message
        ss->m_CurrentMessage = static_cast< const Protocol::IMessage * >( data );
        if ( ss->m_CurrentMessage->HasPayload() )
        {
            return;
        }
    }
    else
    {
        // payload
        ASSERT( ss->m_CurrentMessage->HasPayload() );
        payload = data;
        payloadSize = size;
    }

    // determine message type
    const Protocol::IMessage * imsg = ss->m_CurrentMessage;
    Protocol::MessageType messageType = imsg->GetType();

    PROTOCOL_DEBUG( "Server -> Client : %u (%s)\n", messageType, GetProtocolMessageDebugName( messageType ) );

    switch ( messageType )
    {
        case Protocol::MSG_REQUEST_JOB:
        {
            const Protocol::MsgRequestJob * msg = static_cast< const Protocol::MsgRequestJob * >( imsg );
            Process( connection, msg );
            break;
        }
        case Protocol::MSG_JOB_RESULT:
        {
            const Protocol::MsgJobResult * msg = static_cast< const Protocol::MsgJobResult * >( imsg );
            Process( connection, msg, payload, payloadSize );
            break;
        }
        case Protocol::MSG_REQUEST_MANIFEST:
        {
            const Protocol::MsgRequestManifest * msg = static_cast< const Protocol::MsgRequestManifest * >( imsg );
            Process( connection, msg );
            break;
        }
        case Protocol::MSG_REQUEST_FILE:
        {
            const Protocol::MsgRequestFile * msg = static_cast< const Protocol::MsgRequestFile * >( imsg );
            Process( connection, msg );
            break;
        }
        case Protocol::MSG_SERVER_STATUS:
        {
            const Protocol::MsgServerStatus * msg = static_cast< const Protocol::MsgServerStatus * >( imsg );
            Process( connection, msg );
            break;
        }
        default:
        {
            // unknown message type
            ASSERT( false ); // this indicates a protocol bug
            Disconnect( connection );
            break;
        }
    }

    // free everything
    FREE( (void *)( ss->m_CurrentMessage ) );
    FREE( payload );
    ss->m_CurrentMessage = nullptr;
}

// Process( MsgRequestJob )
//------------------------------------------------------------------------------
void Client::Process( const ConnectionInfo * connection, const Protocol::MsgRequestJob * )
{
    PROFILE_SECTION( "MsgRequestJob" )

    if ( JobQueue::IsValid() == false )
    {
        return;
    }

    ServerState * ss = (ServerState *)connection->GetUserData();
    ASSERT( ss );

    // no jobs for blacklisted workers
    if ( ss->m_Blacklisted )
    {
        MutexHolder mh( ss->m_Mutex );
        Protocol::MsgNoJobAvailable msg;
        msg.Send( connection );
        return;
    }

    Job * job = JobQueue::Get().GetDistributableJobToProcess( true );
    if ( job == nullptr )
    {
        PROFILE_SECTION( "NoJob" )
        // tell the client we don't have anything right now
        // (we completed or gave away the job already)
        MutexHolder mh( ss->m_Mutex );
        Protocol::MsgNoJobAvailable msg;
        msg.Send( connection );
        return;
    }

    // send the job to the client
    MemoryStream stream;
    job->Serialize( stream );

    MutexHolder mh( ss->m_Mutex );

    ss->m_Jobs.Append( job ); // Track in-flight job

    // if tool is explicity specified, get the id of the tool manifest
    Node * n = job->GetNode()->CastTo< ObjectNode >()->GetCompiler();
    const ToolManifest & manifest = n->CastTo< CompilerNode >()->GetManifest();
    uint64_t toolId = manifest.GetToolId();
    ASSERT( toolId );

    // output to signify remote start
    FLOG_BUILD( "-> Obj: %s <REMOTE: %s>\n", job->GetNode()->GetName().Get(), ss->m_RemoteName.Get() );
    FLOG_MONITOR( "START_JOB %s \"%s\" \n", ss->m_RemoteName.Get(), job->GetNode()->GetName().Get() );

    {
        PROFILE_SECTION( "SendJob" )
        Protocol::MsgJob msg( toolId );
        msg.Send( connection, stream );
    }
}

// Process( MsgJobResult )
//------------------------------------------------------------------------------
void Client::Process( const ConnectionInfo * connection, const Protocol::MsgJobResult *, const void * payload, size_t payloadSize )
{
    PROFILE_SECTION( "MsgJobResult" )

    // find server
    ServerState * ss = (ServerState *)connection->GetUserData();
    ASSERT( ss );

    ConstMemoryStream ms( payload, payloadSize );

    uint32_t jobId = 0;
    ms.Read( jobId );

    AStackString<> name;
    ms.Read( name );

    bool result = false;
    ms.Read( result );

    bool systemError = false;
    ms.Read( systemError );

    Array< AString > messages;
    ms.Read( messages );

    uint32_t buildTime;
    ms.Read( buildTime );

    // get result data (built data or errors if failed)
    uint32_t size = 0;
    ms.Read( size );
    const void * data = (const char *)ms.GetData() + ms.Tell();

    // manage job races
    bool cancelled( false );
    Job * job = JobQueue::Get().OnReturnRemoteJob( jobId, cancelled );

    {
        MutexHolder mh( ss->m_Mutex );
        Job ** iter = ss->m_Jobs.Find( job );
        ASSERT( iter );
        ss->m_Jobs.Erase( iter );
    }

    // has the job been cancelled in the interim?
    if ( cancelled )
    {
        // don't save result as we were cancelled
        return;
    }

    if ( result == true )
    {
        // built ok - serialize to disc

        ObjectNode * objectNode = job->GetNode()->CastTo< ObjectNode >();
        const AString & nodeName = objectNode->GetName();
        if ( Node::EnsurePathExistsForFile( nodeName ) == false )
        {
            FLOG_ERROR( "Failed to create path for '%s'", nodeName.Get() );
            result = false;
        }
        else
        {
            const ObjectNode * on = job->GetNode()->CastTo< ObjectNode >();
            const uint32_t firstFileSize = *(uint32_t *)data;
            const uint32_t secondFileSize = on->IsUsingPDB() ? *(uint32_t *)( (const char *)data + sizeof( uint32_t ) + firstFileSize ) : 0;

            FileStream fs;
            if ( fs.Open( nodeName.Get(), FileStream::WRITE_ONLY ) == false )
            {
                FLOG_ERROR( "Failed to create file '%s'", nodeName.Get() );
                result = false;
            }
            else if ( fs.WriteBuffer( (const char *)data + sizeof( uint32_t ), firstFileSize ) != firstFileSize )
            {
                FLOG_ERROR( "Failed to write file '%s'", nodeName.Get() );
                result = false;
            }
            else if ( on->IsUsingPDB() ) // is there a second file?
            {
                data = (const void *)( (const char *)data + sizeof( uint32_t ) + firstFileSize );
                ASSERT( ( firstFileSize + secondFileSize + ( sizeof( uint32_t ) * 2 ) ) == size );

                AStackString<> pdbName;
                on->GetPDBName( pdbName );
                FileStream fs2;
                if ( fs2.Open( pdbName.Get(), FileStream::WRITE_ONLY ) == false )
                {
                    FLOG_ERROR( "Failed to create file '%s'", pdbName.Get() );
                    result = false;
                }
                else if ( fs2.WriteBuffer( (const char *)data + sizeof( uint32_t ), secondFileSize ) != secondFileSize )
                {
                    FLOG_ERROR( "Failed to write file '%s'", pdbName.Get() );
                    result = false;
                }
            }

            if ( result == true )
            {
                // record build time
                fs.Close();
                FileNode * f = (FileNode *)job->GetNode();
                f->m_Stamp = FileIO::GetFileLastWriteTime( nodeName );

                // record time taken to build
                f->SetLastBuildTime( buildTime );
                f->SetStatFlag(Node::STATS_BUILT);
                f->SetStatFlag(Node::STATS_BUILT_REMOTE);

                // commit to cache?
                if ( FBuild::Get().GetOptions().m_UseCacheWrite &&
                        objectNode->ShouldUseCache() )
                {
                    objectNode->WriteToCache( job );
                }
            }
            else
            {
                ((FileNode *)job->GetNode())->GetStatFlag( Node::STATS_FAILED );
            }
        }
    }
    else
    {
        ((FileNode *)job->GetNode())->GetStatFlag( Node::STATS_FAILED );

        // failed - build list of errors
        const AString & nodeName = job->GetNode()->GetName();
        AStackString< 8192 > failureOutput;
        failureOutput.Format( "PROBLEM: %s\n", nodeName.Get() );
        for ( const AString * it = messages.Begin(); it != messages.End(); ++it )
        {
            failureOutput += *it;
        }

        // was it a system error?
        if ( systemError )
        {
            // blacklist misbehaving worker
            ss->m_Blacklisted = true;

            // take note of failure of job
            job->OnSystemError();

            // debugging message
            const size_t workerIndex = ( ss - m_ServerList.Begin() );
            const AString & workerName = m_WorkerList[ workerIndex ];
            FLOG_INFO( "Remote System Failure!\n"
                       " - Blacklisted Worker: %s\n"
                       " - Node              : %s\n"
                       " - Job Error Count   : %u / %u\n",
                       workerName.Get(),
                       job->GetNode()->GetName().Get(),
                       job->GetSystemErrorCount(), SYSTEM_ERROR_ATTEMPT_COUNT
                      );

            // should we retry on another worker?
            if ( job->GetSystemErrorCount() < SYSTEM_ERROR_ATTEMPT_COUNT )
            {
                // re-queue job which will be re-attempted on another worker
                JobQueue::Get().ReturnUnfinishedDistributableJob( job, systemError );
                return;
            }

            // failed too many times on different workers, add info about this to
            // error output
            AStackString<> tmp;
            tmp.Format( "FBuild: Error: Task failed on %u different workers\n", (uint32_t)SYSTEM_ERROR_ATTEMPT_COUNT );
            if ( failureOutput.EndsWith( '\n' ) == false )
            {
                failureOutput += '\n';
            }
            failureOutput += tmp;
        }

        Node::DumpOutput( nullptr, failureOutput.Get(), failureOutput.GetLength(), nullptr );
    }

    if ( FLog::IsMonitorEnabled() )
    {
        AStackString<> msgBuffer;
        job->GetMessagesForMonitorLog( msgBuffer );

        FLOG_MONITOR( "FINISH_JOB %s %s \"%s\" \"%s\"\n",
                      result ? "SUCCESS" : "ERROR",
                      ss->m_RemoteName.Get(),
                      job->GetNode()->GetName().Get(),
                      msgBuffer.Get() );
    }

    JobQueue::Get().FinishedProcessingJob( job, result, true, false ); // remote job, not a race of a remote job
}

// Process( MsgRequestManifest )
//------------------------------------------------------------------------------
void Client::Process( const ConnectionInfo * connection, const Protocol::MsgRequestManifest * msg )
{
    PROFILE_SECTION( "MsgRequestManifest" )

    // find a job associated with this client with this toolId
    const uint64_t toolId = msg->GetToolId();
    ASSERT( toolId );
    const ToolManifest * manifest = FindManifest( connection, toolId );

    if ( manifest == nullptr )
    {
        // client asked for a manifest that is not valid
        ASSERT( false ); // this indicates a logic bug
        Disconnect( connection );
        return;
    }

    MemoryStream ms;
    manifest->Serialize( ms );

    // Send manifest to worker
    Protocol::MsgManifest resultMsg( toolId );
    resultMsg.Send( connection, ms );
}

// Process ( MsgRequestFile )
//------------------------------------------------------------------------------
void Client::Process( const ConnectionInfo * connection, const Protocol::MsgRequestFile * msg )
{
    PROFILE_SECTION( "MsgRequestFile" )

    // find a job associated with this client with this toolId
    const uint64_t toolId = msg->GetToolId();
    ASSERT( toolId != 0 ); // server should not request 'no sync' tool id
    const ToolManifest * manifest = FindManifest( connection, toolId );

    if ( manifest == nullptr )
    {
        // client asked for a manifest that is not valid
        ASSERT( false ); // this indicates a logic bug
        Disconnect( connection );
        return;
    }

    const uint32_t fileId = msg->GetFileId();
    size_t dataSize( 0 );
    const void * data = manifest->GetFileData( fileId, dataSize );
    if ( !data )
    {
        ASSERT( false ); // something is terribly wrong
        Disconnect( connection );
        return;
    }

    ConstMemoryStream ms( data, dataSize );

    // Send file to worker
    Protocol::MsgFile resultMsg( toolId, fileId );
    resultMsg.Send( connection, ms );
}

// Process ( MsgServerStatus )
//------------------------------------------------------------------------------
void Client::Process( const ConnectionInfo * connection, const Protocol::MsgServerStatus * msg )
{
    PROFILE_SECTION( "MsgServerStatus" )

    (void)msg;

    // find server
    ServerState * ss = (ServerState *)connection->GetUserData();
    ASSERT( ss );

    MutexHolder mh( ss->m_Mutex );
    ss->m_StatusTimer.Start();
}

// FindManifest
//------------------------------------------------------------------------------
const ToolManifest * Client::FindManifest( const ConnectionInfo * connection, uint64_t toolId ) const
{
    ServerState * ss = (ServerState *)connection->GetUserData();
    ASSERT( ss );

    MutexHolder mh( ss->m_Mutex );

    for ( Job ** it = ss->m_Jobs.Begin();
          it != ss->m_Jobs.End();
          ++it )
    {
        Node * n = ( *it )->GetNode()->CastTo< ObjectNode >()->GetCompiler();
        const ToolManifest & m = n->CastTo< CompilerNode >()->GetManifest();
        if ( m.GetToolId() == toolId )
        {
            // found a job with the same toolid
            return &m;
        }
    }

    return nullptr;
}

// CONSTRUCTOR( ServerState )
//------------------------------------------------------------------------------
Client::ServerState::ServerState()
    : m_Connection( nullptr )
    , m_CurrentMessage( nullptr )
    , m_NumJobsAvailable( 0 )
    , m_Jobs( 16, true )
    , m_Blacklisted( false )
{
    m_DelayTimer.Start( 999.0f );
}

//------------------------------------------------------------------------------<|MERGE_RESOLUTION|>--- conflicted
+++ resolved
@@ -302,12 +302,7 @@
         MutexHolder ssMH( ss.m_Mutex );
         if ( ss.m_Connection )
         {
-<<<<<<< HEAD
-            if ( ss.m_StatusTimer.GetElapsedMS() >= Protocol::SERVER_STATUS_TIMEOUT )
-=======
-            MutexHolder ssMH( it->m_Mutex );
             if ( ss.m_StatusTimer.GetElapsedMS() >= Protocol::SERVER_STATUS_TIMEOUT_MS )
->>>>>>> d73184a3
             {
                 Disconnect( ss.m_Connection );
             }
