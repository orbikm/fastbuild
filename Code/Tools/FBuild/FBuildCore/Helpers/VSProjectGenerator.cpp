--- conflicted
+++ resolved
@@ -84,15 +84,9 @@
 
 // GetDeterministicProjectGUID
 //------------------------------------------------------------------------------
-<<<<<<< HEAD
-/*static*/ void VSProjectGenerator::FormatDeterministicProjectGUID( AString * guid, const AString & projectName )
-{
-	guid->Format( "{%08x-6c94-4f93-bc2a-7f5284b7d434}", CRC32::Calc( projectName ) );
-=======
 /*static*/ void VSProjectGenerator::FormatDeterministicProjectGUID( AString & guid, const AString & projectName )
 {
 	guid.Format( "{%08x-6c94-4f93-bc2a-7f5284b7d434}", CRC32::Calc( projectName ) );
->>>>>>> 51a956fc
 }
 
 // GenerateVCXProj
@@ -199,11 +193,7 @@
 	AString guid;
 	if ( m_ProjectGuid.IsEmpty() )
 	{
-<<<<<<< HEAD
-		FormatDeterministicProjectGUID( &guid, m_ProjectName );
-=======
 		FormatDeterministicProjectGUID( guid, m_ProjectName );
->>>>>>> 51a956fc
 	}
 	else
 	{
