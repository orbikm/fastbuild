<!DOCTYPE html>
<link href="style.css" rel="stylesheet" type="text/css">
<script type="text/javascript" src="common.js"></script>

<html>
<head>
<link rel="shortcut icon" href="../favicon.ico">
<title>FASTBuild - Downloads</title>
</head>
<body>
  <script>generateHeader()</script>

    <h1>Download</h1>
<p>
	Before downloading, be sure to view the permissive <a href='license.html'>License Agreement</a>.
</p>


    <div class='newsitemheader'>
<<<<<<< HEAD
      Current Version - v0.94
=======
      Current Version - v0.95
>>>>>>> b693b4d1
    </div>
    <div class='newsitembody'>
<p>See the <a href='changelog.html'>changelog</a> for a detailed list of changes.</p>

Binaries
<ul>
<<<<<<< HEAD
	<li><a href='../downloads/v0.94/FASTBuild-Windows-x64-v0.94.zip'>Windows x64</a> (also available in <a href='../downloads/v0.94/FASTBuild-Windows-x86-v0.94.zip'>x86</a> (slower))</li>
	<li><a href='../downloads/v0.94/FASTBuild-OSX-x64-v0.94.zip'>OS X x64 (Alpha)</a></li>
	<li><a href='../downloads/v0.94/FASTBuild-Linux-x64-v0.94.zip'>Linux x64 (Alpha)</a></li>
</ul>
Source
<ul>
	<li><a href='../downloads/v0.94/FASTBuild-Src-v0.94.zip'>FASTBuild-Src-v0.94.zip</a></li>
	<li><a href='https://github.com/fastbuild/fastbuild/releases/tag/v0.94'>GitHub release v0.94</a></li>
</ul>
Syntax Highlighting
<ul>
	<li><a href='../downloads/v0.94/fbuild.bash-completion'>Bash completion</a></li>
	<li><a href='../downloads/v0.94/notepad++markup.xml'>NotePad++ markup file</a> (Import into NotePad++)</li>
	<li><a href='../downloads/v0.94/FASTBuild.sublime-syntax.txt'>Sublime Text markup file</a></li>
	<li><a href='../downloads/v0.94/usertype.zip'>Visual Studio usertype.dat</a> (Copy to "Common7/IDE" and associate .bff files with C++ editing)</li>
=======
	<li><a href='../downloads/v0.95/FASTBuild-Windows-x64-v0.95.zip'>Windows x64</a></li>
	<li><a href='../downloads/v0.95/FASTBuild-OSX-x64-v0.95.zip'>OS X x64 (Alpha)</a></li>
	<li><a href='../downloads/v0.95/FASTBuild-Linux-x64-v0.95.zip'>Linux x64 (Alpha)</a></li>
</ul>
Source
<ul>
	<li><a href='../downloads/v0.95/FASTBuild-Src-v0.95.zip'>FASTBuild-Src-v0.95.zip</a></li>
	<li><a href='https://github.com/fastbuild/fastbuild/releases/tag/v0.95'>GitHub release v0.95</a></li>
</ul>
Syntax Highlighting
<ul>
	<li><a href='../downloads/v0.95/fbuild.bash-completion'>Bash completion</a></li>
	<li><a href='../downloads/v0.95/notepad++markup.xml'>NotePad++ markup file</a> (Import into NotePad++)</li>
	<li><a href='../downloads/v0.95/FASTBuild.sublime-syntax.txt'>Sublime Text markup file</a></li>
	<li><a href='../downloads/v0.95/usertype.zip'>Visual Studio usertype.dat</a> (Copy to "Common7/IDE" and associate .bff files with C++ editing)</li>
>>>>>>> b693b4d1
</ul>

    </div>

    <div class='newsitemheader'>
      3rd Party Downloads and Extensions
    </div>
    <div class='newsitembody'>    
        <h4>Visualizers</h4>
        <ul>
            <li><a href='https://github.com/hillin/FASTBuild-Dashboard'>FASTBuild Dashboard</a> - GUI for visualizing local and distributed builds</li>    
            <li><a href='https://github.com/yass007/FASTBuildMonitor'>FASTBuild Monitor</a> - GUI for visualizing local and distributed builds</li>    
        </ul>
        <h4>Unreal Engine</h4>
        <ul>
            <li><a href='https://github.com/ClxS/FASTBuild-UE4'>FASTBuild-UE4</a> - Integration for Unreal Engine 4 by ClxS</li>    
            <li><a href='https://github.com/liamkf/Unreal_FASTBuild'>Unreal_FASTBuild</a> - Integration for Unreal Engine 4 by liamkf</li>    
        </ul>
        <h4>Editor Integration</h4>
        <ul>
            <li><a href='https://github.com/dummyunit/vim-fastbuild'>vim-fastbuild</a> - Syntax highlighting for vim by dummyunit</li>    
            <li><a href="https://packagecontrol.io/packages/FASTBuild">FASTBuild-Sublime</a> - Syntax highlighting for Sublime Text 3 by Manuzor</li>
        </ul>
    </div>

    <div class='newsitemheader'>
      Older Versions
    </div>
    <div class='newsitembody'>
      <table width=900>
        <tr><th>Version</th><th>Windows</th><th>OS X</th><th>Linux</th><th>Source</th><th colspan=2>Markup</th></tr>
<<<<<<< HEAD
=======
		<tr><td>v0.94</td>
            <td><a href='../downloads/v0.94/FASTBuild-Windows-x64-v0.94.zip'>x64</a> |
                <a href='../downloads/v0.94/FASTBuild-Windows-x86-v0.94.zip'>x86</a></td>
            <td><a href='../downloads/v0.94/FASTBuild-OSX-x64-v0.94.zip'>x64 (Alpha)</a></td>
            <td><a href='../downloads/v0.94/FASTBuild-Linux-x64-v0.94.zip'>x64 (Alpha)</a></td>
            <td><a href='../downloads/v0.94/FASTBuild-Src-v0.94.zip'>Zip</a> |
                <a href='https://github.com/fastbuild/fastbuild/releases/tag/v0.94'>GitHub</a></td>
            <td><a href='../downloads/v0.94/notepad++markup.xml'>NotePad++</a></td>
            <td><a href='../downloads/v0.94/usertype.zip'>Visual Studio</a></td>
            <td><a href='../downloads/v0.94/fbuild.bash-completion'>Bash completion</a></td>
        </tr>
>>>>>>> b693b4d1
		<tr><td>v0.93</td>
            <td><a href='../downloads/v0.93/FASTBuild-Windows-x64-v0.93.zip'>x64</a> |
                <a href='../downloads/v0.93/FASTBuild-Windows-x86-v0.93.zip'>x86</a></td>
            <td><a href='../downloads/v0.93/FASTBuild-OSX-x64-v0.93.zip'>x64 (Alpha)</a></td>
            <td><a href='../downloads/v0.93/FASTBuild-Linux-x64-v0.93.zip'>x64 (Alpha)</a></td>
            <td><a href='../downloads/v0.93/FASTBuild-Src-v0.93.zip'>Zip</a> |
                <a href='https://github.com/fastbuild/fastbuild/releases/tag/v0.93'>GitHub</a></td>
            <td><a href='../downloads/v0.93/notepad++markup.xml'>NotePad++</a></td>
            <td><a href='../downloads/v0.93/usertype.zip'>Visual Studio</a></td>
            <td><a href='../downloads/v0.93/fbuild.bash-completion'>Bash completion</a></td>
        </tr>          
		<tr><td>v0.92</td>
            <td><a href='../downloads/v0.92/FASTBuild-Windows-x64-v0.92.zip'>x64</a> |
                <a href='../downloads/v0.92/FASTBuild-Windows-x86-v0.92.zip'>x86</a></td>
            <td><a href='../downloads/v0.92/FASTBuild-OSX-x64-v0.92.zip'>x64 (Alpha)</a></td>
            <td><a href='../downloads/v0.92/FASTBuild-Linux-x64-v0.92.zip'>x64 (Alpha)</a></td>
            <td><a href='../downloads/v0.92/FASTBuild-Src-v0.92.zip'>Zip</a> |
                <a href='https://github.com/fastbuild/fastbuild/releases/tag/v0.92'>GitHub</a></td>
            <td><a href='../downloads/v0.92/notepad++markup.xml'>NotePad++</a></td>
            <td><a href='../downloads/v0.92/usertype.zip'>Visual Studio</a></td>
            <td><a href='../downloads/v0.92/fbuild.bash-completion'>Bash completion</a></td>
        </tr>          
		<tr><td>v0.91</td>
            <td><a href='../downloads/v0.91/FASTBuild-Windows-x64-v0.91.zip'>x64</a> |
                <a href='../downloads/v0.91/FASTBuild-Windows-x86-v0.91.zip'>x86</a></td>
            <td><a href='../downloads/v0.91/FASTBuild-OSX-x64-v0.91.zip'>x64 (Alpha)</a></td>
            <td><a href='../downloads/v0.91/FASTBuild-Linux-x64-v0.91.zip'>x64 (Alpha)</a></td>
            <td><a href='../downloads/v0.91/FASTBuild-Src-v0.91.zip'>Zip</a> |
                <a href='https://github.com/fastbuild/fastbuild/releases/tag/v0.91'>GitHub</a></td>
            <td><a href='../downloads/v0.91/notepad++markup.xml'>NotePad++</a></td>
            <td><a href='../downloads/v0.91/usertype.zip'>Visual Studio</a></td>
        </tr>          
		<tr><td>v0.90</td>
            <td><a href='../downloads/v0.90/FASTBuild-Windows-x64-v0.90.zip'>x64</a> |
                <a href='../downloads/v0.90/FASTBuild-Windows-x86-v0.90.zip'>x86</a></td>
            <td><a href='../downloads/v0.90/FASTBuild-OSX-x64-v0.90.zip'>x64 (Alpha)</a></td>
            <td><a href='../downloads/v0.90/FASTBuild-Linux-x64-v0.90.zip'>x64 (Alpha)</a></td>
            <td><a href='../downloads/v0.90/FASTBuild-Src-v0.90.zip'>Zip</a> |
                <a href='https://github.com/fastbuild/fastbuild/releases/tag/v0.90'>GitHub</a></td>
            <td><a href='../downloads/v0.90/notepad++markup.xml'>NotePad++</a></td>
            <td><a href='../downloads/v0.90/usertype.zip'>Visual Studio</a></td>
        </tr>        
		<tr><td>v0.89</td>
            <td><a href='../downloads/v0.89/FASTBuild-Windows-x64-v0.89.zip'>x64</a> |
                <a href='../downloads/v0.89/FASTBuild-Windows-x86-v0.89.zip'>x86</a></td>
            <td><a href='../downloads/v0.89/FASTBuild-OSX-x64-v0.89.zip'>x64 (Alpha)</a></td>
            <td><a href='../downloads/v0.89/FASTBuild-Linux-x64-v0.89.zip'>x64 (Alpha)</a></td>
            <td><a href='../downloads/v0.89/FASTBuild-Src-v0.89.zip'>Zip</a> |
                <a href='https://github.com/fastbuild/fastbuild/releases/tag/v0.89'>GitHub</a></td>
            <td><a href='../downloads/v0.89/notepad++markup.xml'>NotePad++</a></td>
            <td><a href='../downloads/v0.89/usertype.zip'>Visual Studio</a></td>
        </tr>        
		<tr><td>v0.88</td>
            <td><a href='../downloads/v0.88/FASTBuild-Windows-x64-v0.88.zip'>x64</a> |
                <a href='../downloads/v0.88/FASTBuild-Windows-x86-v0.88.zip'>x86</a></td>
            <td><a href='../downloads/v0.88/FASTBuild-OSX-x64-v0.88.zip'>x64 (Alpha)</a></td>
            <td><a href='../downloads/v0.88/FASTBuild-Linux-x64-v0.88.zip'>x64 (Alpha)</a></td>
            <td><a href='../downloads/v0.88/FASTBuild-Src-v0.88.zip'>Zip</a> |
                <a href='https://github.com/fastbuild/fastbuild/releases/tag/v0.88'>GitHub</a></td>
            <td><a href='../downloads/v0.88/notepad++markup.xml'>NotePad++</a></td>
            <td><a href='../downloads/v0.88/usertype.zip'>Visual Studio</a></td>
        </tr>
		<tr><td>v0.87</td>
            <td><a href='../downloads/v0.87/FASTBuild-Windows-x64-v0.87.zip'>x64</a> |
                <a href='../downloads/v0.87/FASTBuild-Windows-x86-v0.87.zip'>x86</a></td>
            <td><a href='../downloads/v0.87/FASTBuild-OSX-x64-v0.87.zip'>x64 (Alpha)</a></td>
            <td><a href='../downloads/v0.87/FASTBuild-Linux-x64-v0.87.zip'>x64 (Alpha)</a></td>
            <td><a href='../downloads/v0.87/FASTBuild-Src-v0.87.zip'>Zip</a> |
                <a href='https://github.com/fastbuild/fastbuild/releases/tag/v0.87'>GitHub</a></td>
            <td><a href='../downloads/v0.87/notepad++markup.xml'>NotePad++</a></td>
            <td><a href='../downloads/v0.87/usertype.zip'>Visual Studio</a></td>
        </tr>
		<tr><td>v0.86</td>
            <td><a href='../downloads/v0.86/FASTBuild-Windows-x64-v0.86.zip'>x64</a> |
                <a href='../downloads/v0.86/FASTBuild-Windows-x86-v0.86.zip'>x86</a></td>
            <td><a href='../downloads/v0.86/FASTBuild-OSX-x64-v0.86.zip'>x64 (Alpha)</a></td>
            <td><a href='../downloads/v0.86/FASTBuild-Linux-x64-v0.86.zip'>x64 (Alpha)</a></td>
            <td><a href='../downloads/v0.86/FASTBuild-Src-v0.86.zip'>Zip</a> |
                <a href='https://github.com/fastbuild/fastbuild/releases/tag/v0.86'>GitHub</a></td>
            <td><a href='../downloads/v0.86/notepad++markup.xml'>NotePad++</a></td>
            <td><a href='../downloads/v0.86/usertype.zip'>Visual Studio</a></td>
        </tr>
		<tr><td>v0.85</td>
            <td><a href='../downloads/v0.85/FASTBuild-Windows-x64-v0.85.zip'>x64</a> |
                <a href='../downloads/v0.85/FASTBuild-Windows-x86-v0.85.zip'>x86</a></td>
            <td><a href='../downloads/v0.85/FASTBuild-OSX-x64-v0.85.zip'>x64 (Alpha)</a></td>
            <td><a href='../downloads/v0.85/FASTBuild-Linux-x64-v0.85.zip'>x64 (Alpha)</a></td>
            <td><a href='../downloads/v0.85/FASTBuild-Src-v0.85.zip'>Zip</a> |
                <a href='https://github.com/fastbuild/fastbuild/releases/tag/v0.85'>GitHub</a></td>
            <td><a href='../downloads/v0.85/notepad++markup.xml'>NotePad++</a></td>
            <td><a href='../downloads/v0.85/usertype.zip'>Visual Studio</a></td>
        </tr>
		<tr><td>v0.84</td>
            <td><a href='../downloads/v0.84/FASTBuild-Windows-x64-v0.84.zip'>x64</a> |
                <a href='../downloads/v0.84/FASTBuild-Windows-x86-v0.84.zip'>x86</a></td>
            <td><a href='../downloads/v0.84/FASTBuild-OSX-x64-v0.84.zip'>x64 (Alpha)</a></td>
            <td><a href='../downloads/v0.84/FASTBuild-Linux-x64-v0.84.zip'>x64 (Alpha)</a></td>
            <td><a href='../downloads/v0.84/FASTBuild-Src-v0.84.zip'>Zip</a> |
                <a href='https://github.com/fastbuild/fastbuild/releases/tag/v0.84'>GitHub</a></td>
            <td><a href='../downloads/v0.84/notepad++markup.xml'>NotePad++</a></td>
            <td><a href='../downloads/v0.84/usertype.zip'>Visual Studio</a></td>
        </tr>
        <tr><td>v0.83</td>
            <td><a href='../downloads/v0.83/FASTBuild-Windows-x64-v0.83.zip'>x64</a> |
                <a href='../downloads/v0.83/FASTBuild-Windows-x86-v0.83.zip'>x86</a></td>
            <td><a href='../downloads/v0.83/FASTBuild-OSX-x64-v0.83.zip'>x64 (Alpha)</a></td>
            <td><a href='../downloads/v0.83/FASTBuild-Linux-x64-v0.83.zip'>x64 (Alpha)</a></td>
            <td><a href='../downloads/v0.83/FASTBuild-Src-v0.83.zip'>Zip</a> |
                <a href='https://github.com/fastbuild/fastbuild/releases/tag/v0.83'>GitHub</a></td>
            <td><a href='../downloads/v0.83/notepad++markup.xml'>NotePad++</a></td>
            <td><a href='../downloads/v0.83/usertype.zip'>Visual Studio</a></td>
        </tr>
        <tr><td>v0.82</td>
            <td><a href='../downloads/v0.82/FASTBuild-Windows-x64-v0.82.zip'>x64</a> |
                <a href='../downloads/v0.82/FASTBuild-Windows-x86-v0.82.zip'>x86</a></td>
            <td><a href='../downloads/v0.82/FASTBuild-OSX-x64-v0.82.zip'>x64 (Alpha)</a></td>
            <td><a href='../downloads/v0.82/FASTBuild-Linux-x64-v0.82.zip'>x64 (Alpha)</a></td>
            <td><a href='../downloads/v0.82/FASTBuild-Src-v0.82.zip'>Zip</a> |
                <a href='https://github.com/fastbuild/fastbuild/releases/tag/v0.82'>GitHub</a></td>
            <td><a href='../downloads/v0.82/notepad++markup.xml'>NotePad++</a></td>
            <td><a href='../downloads/v0.82/usertype.zip'>Visual Studio</a></td>
        </tr>
        <tr><td>v0.81</td>
            <td><a href='../downloads/v0.81/FASTBuild-Windows-x64-v0.81.zip'>x64</a> |
                <a href='../downloads/v0.81/FASTBuild-Windows-x86-v0.81.zip'>x86</a></td>
            <td><a href='../downloads/v0.81/FASTBuild-OSX-x64-v0.81.zip'>x64 (Alpha)</a></td>
            <td><a href='../downloads/v0.81/FASTBuild-Linux-x64-v0.81.zip'>x64 (Alpha)</a></td>
            <td><a href='../downloads/v0.81/FASTBuild-Src-v0.81.zip'>Zip</a> |
                <a href='https://github.com/fastbuild/fastbuild/releases/tag/v0.81'>GitHub</a></td>
            <td><a href='../downloads/v0.81/notepad++markup.xml'>NotePad++</a></td>
            <td><a href='../downloads/v0.81/usertype.zip'>Visual Studio</a></td>
        </tr>
        <tr><td>v0.80</td>
            <td><a href='../downloads/v0.80/FASTBuild-Windows-x64-v0.80.zip'>x64</a> |
                <a href='../downloads/v0.80/FASTBuild-Windows-x86-v0.80.zip'>x86</a></td>
            <td><a href='../downloads/v0.80/FASTBuild-OSX-x64-v0.80.zip'>x64 (Alpha)</a></td>
            <td><a href='../downloads/v0.80/FASTBuild-Linux-x64-v0.80.zip'>x64 (Alpha)</a></td>
            <td><a href='../downloads/v0.80/FASTBuild-Src-v0.80.zip'>Zip</a> |
                <a href='https://github.com/fastbuild/fastbuild/releases/tag/v0.80'>GitHub</a></td>
            <td><a href='../downloads/v0.80/notepad++markup.xml'>NotePad++</a></td>
            <td><a href='../downloads/v0.80/usertype.zip'>Visual Studio</a></td>
        </tr>
        <tr><td>v0.77</td>
              <td><a href='../downloads/v0.77/FASTBuild-x64-v0.77.zip'>x64</a> |
                  <a href='../downloads/v0.77/FASTBuild-x86-v0.77.zip'>x86</a></td>
              <td></td>
              <td></td>
              <td><a href='../downloads/v0.77/FASTBuild-Src-v0.77.zip'>Zip</a></td>
              <td><a href='../downloads/v0.77/notepad++markup.xml'>NotePad++</a></td>
              <td><a href='../downloads/v0.77/usertype.zip'>Visual Studio</a></td>
        </tr>
        <tr><td>v0.76</td>
              <td><a href='../downloads/v0.76/FASTBuild-x64-v0.76.zip'>x64</a> |
                  <a href='../downloads/v0.76/FASTBuild-x86-v0.76.zip'>x86</a></td>
              <td></td>
              <td></td>
              <td><a href='../downloads/v0.76/FASTBuild-Src-v0.76.zip'>Zip</a></td>
              <td><a href='../downloads/v0.76/notepad++markup.xml'>NotePad++</a></td>
              <td><a href='../downloads/v0.76/usertype.zip'>Visual Studio</a></td>
        </tr>
        <tr><td>v0.75</td>
              <td><a href='../downloads/v0.75/FASTBuild-x64-v0.75.zip'>x64</a> |
                  <a href='../downloads/v0.75/FASTBuild-x86-v0.75.zip'>x86</a></td>
              <td></td>
              <td></td>
              <td><a href='../downloads/v0.75/FASTBuild-Src-v0.75.zip'>Zip</a></td>
              <td><a href='../downloads/v0.75/notepad++markup.xml'>NotePad++</a></td>
              <td><a href='../downloads/v0.75/usertype.zip'>Visual Studio</a></td>
        </tr>
        <tr><td>v0.74</td>
              <td><a href='../downloads/v0.74/FASTBuild-x64-v0.74.zip'>x64</a> |
                  <a href='../downloads/v0.74/FASTBuild-x86-v0.74.zip'>x86</a></td>
              <td></td>
              <td></td>
              <td><a href='../downloads/v0.74/FASTBuild-Src-v0.74.zip'>Zip</a></td>
              <td><a href='../downloads/v0.74/notepad++markup.xml'>NotePad++</a></td>
              <td><a href='../downloads/v0.74/usertype.zip'>Visual Studio</a></td>
        </tr>
        <tr><td>v0.73</td>
              <td><a href='../downloads/v0.73/FASTBuild-x64-v0.73.zip'>x64</a> |
                  <a href='../downloads/v0.73/FASTBuild-x86-v0.73.zip'>x86</a></td>
              <td></td>
              <td></td>
              <td><a href='../downloads/v0.73/FASTBuild-Src-v0.73.zip'>Zip</a></td>
              <td><a href='../downloads/v0.73/notepad++markup.xml'>NotePad++</a></td>
              <td><a href='../downloads/v0.73/usertype.zip'>Visual Studio</a></td>
        </tr>
        <tr><td>v0.72</td>
              <td><a href='../downloads/v0.72/FASTBuild-x64-v0.72.zip'>x64</a> |
                  <a href='../downloads/v0.72/FASTBuild-x86-v0.72.zip'>x86</a></td>
              <td></td>
              <td></td>
              <td><a href='../downloads/v0.72/FASTBuild-Src-v0.72.zip'>Zip</a></td>
              <td><a href='../downloads/v0.72/notepad++markup.xml'>NotePad++</a></td>
              <td><a href='../downloads/v0.72/usertype.zip'>Visual Studio</a></td>
        </tr>
        <tr><td>v0.71</td>
              <td><a href='../downloads/v0.71/FASTBuild-x64-v0.71.zip'>x64</a> |
                  <a href='../downloads/v0.71/FASTBuild-x86-v0.71.zip'>x86</a></td>
              <td></td>
              <td></td>
              <td><a href='../downloads/v0.71/FASTBuild-Src-v0.71.zip'>Zip</a></td>
              <td><a href='../downloads/v0.71/notepad++markup.xml'>NotePad++</a></td>
              <td><a href='../downloads/v0.71/usertype.zip'>Visual Studio</a></td>
        </tr>
        <tr><td>v0.70</td>
              <td><a href='../downloads/v0.70/FASTBuild-x64-v0.70.zip'>x64</a> |
                  <a href='../downloads/v0.70/FASTBuild-x86-v0.70.zip'>x86</a></td>
              <td></td>
              <td></td>
              <td><a href='../downloads/v0.70/FASTBuild-Src-v0.70.zip'>Zip</a></td>
              <td><a href='../downloads/v0.70/notepad++markup.xml'>NotePad++</a></td>
              <td><a href='../downloads/v0.70/usertype.zip'>Visual Studio</a></td>
        </tr>
        <tr><td>v0.62</td>
              <td><a href='../downloads/v0.62/FASTBuild-x64-v0.62.zip'>x64</a> |
                  <a href='../downloads/v0.62/FASTBuild-x86-v0.62.zip'>x86</a></td>
              <td></td>
              <td></td>
              <td><a href='../downloads/v0.62/FASTBuild-Src-v0.62.zip'>Zip</a></td>
              <td><a href='../downloads/v0.62/notepad++markup.xml'>NotePad++</a></td>
              <td><a href='../downloads/v0.62/usertype.zip'>Visual Studio</a></td>
        </tr>
        <tr><td>v0.61</td>
              <td><a href='../downloads/v0.61/FASTBuild-x64-v0.61.zip'>x64</a> |
                  <a href='../downloads/v0.61/FASTBuild-x86-v0.61.zip'>x86</a></td>
              <td></td>
              <td></td>
              <td><a href='../downloads/v0.61/FASTBuild-Src-v0.61.zip'>Zip</a></td>
              <td><a href='../downloads/v0.61/notepad++markup.xml'>NotePad++</a></td>
              <td><a href='../downloads/v0.61/usertype.zip'>Visual Studio</a></td>
        </tr>
        <tr><td>v0.60</td>
              <td><a href='../downloads/v0.60/FASTBuild-x64-v0.60.zip'>x64</a> |
                  <a href='../downloads/v0.60/FASTBuild-x86-v0.60.zip'>x86</a></td>
              <td></td>
              <td></td>
              <td><a href='../downloads/v0.60/FASTBuild-Src-v0.60.zip'>Zip</a></td>
              <td><a href='../downloads/v0.60/notepad++markup.xml'>NotePad++</a></td>
              <td><a href='../downloads/v0.60/usertype.zip'>Visual Studio</a></td>
        </tr>
        <tr><td>v0.58</td>
              <td><a href='../downloads/v0.58/FASTBuild-x64-v0.58.zip'>x64</a> |
                  <a href='../downloads/v0.58/FASTBuild-x86-v0.58.zip'>x86</a></td>
              <td></td>
              <td></td>
              <td><a href='../downloads/v0.58/FASTBuild-Src-v0.58.zip'>Zip</a></td>
              <td><a href='../downloads/v0.58/notepad++markup.xml'>NotePad++</a></td>
              <td><a href='../downloads/v0.58/usertype.zip'>Visual Studio</a></td>
        </tr>
        <tr><td>v0.57</td>
              <td><a href='../downloads/v0.57/FASTBuild-x64-v0.57.zip'>x64</a> |
                  <a href='../downloads/v0.57/FASTBuild-x86-v0.57.zip'>x86</a></td>
              <td></td>
              <td></td>
              <td><a href='../downloads/v0.57/FASTBuild-Src-v0.57.zip'>Zip</a></td>
              <td><a href='../downloads/v0.57/notepad++markup.xml'>NotePad++</a></td>
              <td><a href='../downloads/v0.57/usertype.zip'>Visual Studio</a></td>
        </tr>
        <tr><td>v0.56</td>
              <td><a href='../downloads/v0.56/FASTBuild-x64-v0.56.zip'>x64</a> |
                  <a href='../downloads/v0.56/FASTBuild-x86-v0.56.zip'>x86</a></td>
              <td></td>
              <td></td>
              <td><a href='../downloads/v0.56/FASTBuild-Src-v0.56.zip'>Zip</a></td>
              <td><a href='../downloads/v0.56/notepad++markup.xml'>NotePad++</a></td>
              <td><a href='../downloads/v0.56/usertype.zip'>Visual Studio</a></td>
        </tr>
        <tr><td>v0.55</td>
              <td><a href='../downloads/v0.55/FASTBuild-x64-v0.55.zip'>x64</a> |
                  <a href='../downloads/v0.55/FASTBuild-x86-v0.55.zip'>x86</a></td>
              <td></td>
              <td></td>
              <td><a href='../downloads/v0.55/FASTBuild-Src-v0.55.zip'>Zip</a></td>
              <td><a href='../downloads/v0.55/notepad++markup.xml'>NotePad++</a></td>
              <td><a href='../downloads/v0.55/usertype.zip'>Visual Studio</a></td>
        </tr>
        <tr><td>v0.54</td>
              <td><a href='../downloads/v0.54/FASTBuild-x64-v0.54.zip'>x64</a> |
                  <a href='../downloads/v0.54/FASTBuild-x86-v0.54.zip'>x86</a></td>
              <td></td>
              <td></td>
              <td><a href='../downloads/v0.54/FASTBuild-Src-v0.54.zip'>Zip</a></td>
              <td><a href='../downloads/v0.54/notepad++markup.xml'>NotePad++</a></td>
              <td><a href='../downloads/v0.54/usertype.zip'>Visual Studio</a></td>
        </tr>
        <tr><td>v0.53</td>
              <td><a href='../downloads/v0.53/FASTBuild-x64-v0.53.zip'>x64</a> |
                  <a href='../downloads/v0.53/FASTBuild-x86-v0.53.zip'>x86</a></td>
              <td></td>
              <td></td>
              <td><a href='../downloads/v0.53/FASTBuild-Src-v0.53.zip'>Zip</a></td>
              <td><a href='../downloads/v0.53/notepad++markup.xml'>NotePad++</a></td>
              <td><a href='../downloads/v0.53/usertype.zip'>Visual Studio</a></td>
        </tr>
        <tr><td>v0.52</td>
              <td><a href='../downloads/v0.52/FASTBuild-x64-v0.52.zip'>x64</a> |
                  <a href='../downloads/v0.52/FASTBuild-x86-v0.52.zip'>x86</a></td>
              <td></td>
              <td></td>
              <td><a href='../downloads/v0.52/FASTBuild-Src-v0.52.zip'>Zip</a></td>
              <td><a href='../downloads/v0.52/notepad++markup.xml'>NotePad++</a></td>
              <td><a href='../downloads/v0.52/usertype.zip'>Visual Studio</a></td>
        </tr>
        <tr><td>v0.51</td>
              <td><a href='../downloads/v0.51/FASTBuild-x64-v0.51.zip'>x64</a> |
                  <a href='../downloads/v0.51/FASTBuild-x86-v0.51.zip'>x86</a></td>
              <td></td>
              <td></td>
              <td><a href='../downloads/v0.51/FASTBuild-Src-v0.51.zip'>Zip</a></td>
              <td><a href='../downloads/v0.51/notepad++markup.xml'>NotePad++</a></td>
              <td><a href='../downloads/v0.51/usertype.zip'>Visual Studio</a></td>
        </tr>
        <tr><td>v0.50</td>
              <td><a href='../downloads/v0.50/FASTBuild-x64-v0.50.zip'>x64</a> |
                  <a href='../downloads/v0.50/FASTBuild-x86-v0.50.zip'>x86</a></td>
              <td></td>
              <td></td>
              <td><a href='../downloads/v0.50/FASTBuild-Src-v0.50.zip'>Zip</a></td>
        </tr>
      </table>
    </div>

  <script>generateFooter()</script>
</body>
</html><|MERGE_RESOLUTION|>--- conflicted
+++ resolved
@@ -17,34 +17,13 @@
 
 
     <div class='newsitemheader'>
-<<<<<<< HEAD
-      Current Version - v0.94
-=======
       Current Version - v0.95
->>>>>>> b693b4d1
     </div>
     <div class='newsitembody'>
 <p>See the <a href='changelog.html'>changelog</a> for a detailed list of changes.</p>
 
 Binaries
 <ul>
-<<<<<<< HEAD
-	<li><a href='../downloads/v0.94/FASTBuild-Windows-x64-v0.94.zip'>Windows x64</a> (also available in <a href='../downloads/v0.94/FASTBuild-Windows-x86-v0.94.zip'>x86</a> (slower))</li>
-	<li><a href='../downloads/v0.94/FASTBuild-OSX-x64-v0.94.zip'>OS X x64 (Alpha)</a></li>
-	<li><a href='../downloads/v0.94/FASTBuild-Linux-x64-v0.94.zip'>Linux x64 (Alpha)</a></li>
-</ul>
-Source
-<ul>
-	<li><a href='../downloads/v0.94/FASTBuild-Src-v0.94.zip'>FASTBuild-Src-v0.94.zip</a></li>
-	<li><a href='https://github.com/fastbuild/fastbuild/releases/tag/v0.94'>GitHub release v0.94</a></li>
-</ul>
-Syntax Highlighting
-<ul>
-	<li><a href='../downloads/v0.94/fbuild.bash-completion'>Bash completion</a></li>
-	<li><a href='../downloads/v0.94/notepad++markup.xml'>NotePad++ markup file</a> (Import into NotePad++)</li>
-	<li><a href='../downloads/v0.94/FASTBuild.sublime-syntax.txt'>Sublime Text markup file</a></li>
-	<li><a href='../downloads/v0.94/usertype.zip'>Visual Studio usertype.dat</a> (Copy to "Common7/IDE" and associate .bff files with C++ editing)</li>
-=======
 	<li><a href='../downloads/v0.95/FASTBuild-Windows-x64-v0.95.zip'>Windows x64</a></li>
 	<li><a href='../downloads/v0.95/FASTBuild-OSX-x64-v0.95.zip'>OS X x64 (Alpha)</a></li>
 	<li><a href='../downloads/v0.95/FASTBuild-Linux-x64-v0.95.zip'>Linux x64 (Alpha)</a></li>
@@ -60,7 +39,6 @@
 	<li><a href='../downloads/v0.95/notepad++markup.xml'>NotePad++ markup file</a> (Import into NotePad++)</li>
 	<li><a href='../downloads/v0.95/FASTBuild.sublime-syntax.txt'>Sublime Text markup file</a></li>
 	<li><a href='../downloads/v0.95/usertype.zip'>Visual Studio usertype.dat</a> (Copy to "Common7/IDE" and associate .bff files with C++ editing)</li>
->>>>>>> b693b4d1
 </ul>
 
     </div>
@@ -92,8 +70,6 @@
     <div class='newsitembody'>
       <table width=900>
         <tr><th>Version</th><th>Windows</th><th>OS X</th><th>Linux</th><th>Source</th><th colspan=2>Markup</th></tr>
-<<<<<<< HEAD
-=======
 		<tr><td>v0.94</td>
             <td><a href='../downloads/v0.94/FASTBuild-Windows-x64-v0.94.zip'>x64</a> |
                 <a href='../downloads/v0.94/FASTBuild-Windows-x86-v0.94.zip'>x86</a></td>
@@ -105,7 +81,6 @@
             <td><a href='../downloads/v0.94/usertype.zip'>Visual Studio</a></td>
             <td><a href='../downloads/v0.94/fbuild.bash-completion'>Bash completion</a></td>
         </tr>
->>>>>>> b693b4d1
 		<tr><td>v0.93</td>
             <td><a href='../downloads/v0.93/FASTBuild-Windows-x64-v0.93.zip'>x64</a> |
                 <a href='../downloads/v0.93/FASTBuild-Windows-x86-v0.93.zip'>x86</a></td>
