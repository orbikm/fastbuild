--- conflicted
+++ resolved
@@ -11,11 +11,7 @@
   <script>generateHeader()</script>
 
 
-<<<<<<< HEAD
-<h1>Feature Status @ v0.94</h1>
-=======
 <h1>Feature Status @ v0.95</h1>
->>>>>>> b693b4d1
 
 <div class='newsitemheader'>Compiler Support</div>
 <div class='newsitembody'>
