// Clang
//------------------------------------------------------------------------------

// Select desired Clang version
//------------------------------------------------------------------------------
#if __LINUX__ && !CI_BUILD
    //#define USING_CLANG_3
    //#define USING_CLANG_6
    #define USING_CLANG_10
#endif
#if __OSX__ && !CI_BUILD
    #define USING_CLANG_8
    //#define USING_CLANG_12
#endif
#if __WINDOWS__ && !CI_BUILD
    //#define USING_CLANG_7
    //#define USING_CLANG_8
    //#define USING_CLANG_9
    //#define USING_CLANG_10
    #define USING_CLANG_11
    //#define USING_CLANG_14
<<<<<<< HEAD
=======
    //#define USING_CLANG_15
>>>>>>> e8407b79
#endif

// Activate
//------------------------------------------------------------------------------
#if __LINUX__
    #if CI_BUILD
        #include "Linux/Clang_CI.bff"
    #endif
    #if USING_CLANG_3
        #include "Linux/Clang3.bff"
    #endif
    #if USING_CLANG_6
        #include "Linux/Clang6.bff"
    #endif
    #if USING_CLANG_10
        #include "Linux/Clang10.bff"
    #endif
#endif
#if __OSX__
    #if CI_BUILD
        #include "OSX/Clang_CI.bff"
    #endif
    #if USING_CLANG_8
        #include "OSX/Clang8.bff"
    #endif
    #if USING_CLANG_12
        #include "OSX/Clang12.bff"
    #endif
#endif
#if __WINDOWS__
    #if CI_BUILD
        #define USING_CLANG_11
    #endif
    #if USING_CLANG_7
        #include "Windows/Clang7.bff"
    #endif
    #if USING_CLANG_8
        #include "Windows/Clang8.bff"
    #endif
    #if USING_CLANG_9
        #include "Windows/Clang9.bff"
    #endif
    #if USING_CLANG_10
        #include "Windows/Clang10.bff"
    #endif
    #if USING_CLANG_11
        #include "Windows/Clang11.bff"
    #endif
    #if USING_CLANG_14
        #include "Windows/Clang14.bff"
    #endif
<<<<<<< HEAD
=======
    #if USING_CLANG_15
        #include "Windows/Clang15.bff"
    #endif
>>>>>>> e8407b79
#endif

//------------------------------------------------------------------------------<|MERGE_RESOLUTION|>--- conflicted
+++ resolved
@@ -19,10 +19,7 @@
     //#define USING_CLANG_10
     #define USING_CLANG_11
     //#define USING_CLANG_14
-<<<<<<< HEAD
-=======
     //#define USING_CLANG_15
->>>>>>> e8407b79
 #endif
 
 // Activate
@@ -74,12 +71,9 @@
     #if USING_CLANG_14
         #include "Windows/Clang14.bff"
     #endif
-<<<<<<< HEAD
-=======
     #if USING_CLANG_15
         #include "Windows/Clang15.bff"
     #endif
->>>>>>> e8407b79
 #endif
 
 //------------------------------------------------------------------------------